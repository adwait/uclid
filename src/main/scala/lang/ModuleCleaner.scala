package uclid
package lang

class ModuleCleanerPass(mainModuleName : Identifier) extends RewritePass {
  override def rewriteModuleTypesImport(modTypImport : ModuleTypesImportDecl, ctx : Scope) : Option[ModuleTypesImportDecl] = {
    None
  }
<<<<<<< HEAD
=======
  override def rewriteModuleFunctionsImport(modFuncImport : ModuleFunctionsImportDecl, ctx : Scope) : Option[ModuleFunctionsImportDecl] = {
    None
  }
  override def rewriteModuleConstantsImport(modCnstImport : ModuleConstantsImportDecl, ctx : Scope) :
  Option[ModuleConstantsImportDecl] = {
    None
  }
  override def rewriteProcedure(proc : ProcedureDecl, ctx : Scope) : Option[ProcedureDecl] = {
    if (ctx.module.get.id != mainModuleName) {
      None
    } else {
      Some(proc)
    }
  }
>>>>>>> 658b37ed
  override def rewriteModule(module : Module, ctx : Scope) : Option[Module] = {
    val declsP = module.decls.sortWith((d1, d2) => d1.hashId < d2.hashId)
    Some(Module(module.id, declsP, module.cmds, module.notes))
  }
}

class ModuleCleaner(mainModuleName : Identifier) extends ASTRewriter(
    "ModuleCleaner", new ModuleCleanerPass(mainModuleName))

class ModuleEliminatorPass(moduleName : Identifier) extends RewritePass {
  override def rewriteModule(module : Module, ctx : Scope) : Option[Module] = {
    if (module.id == moduleName) {
      Some(module)
    } else {
      None
    }
  }
}

class ModuleEliminator(moduleName : Identifier) extends ASTRewriter(
    "ModuleEliminator", new ModuleEliminatorPass(moduleName))<|MERGE_RESOLUTION|>--- conflicted
+++ resolved
@@ -5,8 +5,6 @@
   override def rewriteModuleTypesImport(modTypImport : ModuleTypesImportDecl, ctx : Scope) : Option[ModuleTypesImportDecl] = {
     None
   }
-<<<<<<< HEAD
-=======
   override def rewriteModuleFunctionsImport(modFuncImport : ModuleFunctionsImportDecl, ctx : Scope) : Option[ModuleFunctionsImportDecl] = {
     None
   }
@@ -14,14 +12,6 @@
   Option[ModuleConstantsImportDecl] = {
     None
   }
-  override def rewriteProcedure(proc : ProcedureDecl, ctx : Scope) : Option[ProcedureDecl] = {
-    if (ctx.module.get.id != mainModuleName) {
-      None
-    } else {
-      Some(proc)
-    }
-  }
->>>>>>> 658b37ed
   override def rewriteModule(module : Module, ctx : Scope) : Option[Module] = {
     val declsP = module.decls.sortWith((d1, d2) => d1.hashId < d2.hashId)
     Some(Module(module.id, declsP, module.cmds, module.notes))
