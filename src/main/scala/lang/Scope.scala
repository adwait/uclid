--- conflicted
+++ resolved
@@ -94,16 +94,11 @@
     }
   }
   /** Create an empty context. */
-  def empty : Scope = Scope(Map.empty[Identifier, Scope.NamedExpression], None, None, None)
+  def empty : Scope = Scope(Map.empty[Identifier, Scope.NamedExpression], None, None, None, false)
 }
 
 
-<<<<<<< HEAD
-case class Scope (map: Scope.IdentifierMap, module : Option[Module], procedure : Option[ProcedureDecl]) {
-  var inLTLSpec : Boolean = false
-=======
-case class Scope (map: Scope.IdentifierMap, module : Option[Module], procedure : Option[ProcedureDecl], cmd : Option[GenericProofCommand]) {
->>>>>>> ee5811f4
+case class Scope (map: Scope.IdentifierMap, module : Option[Module], procedure : Option[ProcedureDecl], cmd : Option[GenericProofCommand], inLTLSpec : Boolean) {
   /** Check if a variable name exists in this context. */
   def doesNameExist(name: Identifier) = map.contains(name)
   /** Check if a variable is readonly. */
@@ -142,17 +137,25 @@
     }
   }.toMap
 
+  /** Return a new context with the inLTLSpec flag set. */
+  def withLTLSpec : Scope = {
+    Scope(map, module, procedure, cmd, true)
+  }
+  /** Return new context with the inLTLSpec flag reset. */
+  def withoutLTLSpec : Scope = {
+    Scope(map, module, procedure, cmd, false)
+  }
   /** Return a new context with this identifier added to the current context. */
   def +(expr: Scope.NamedExpression) : Scope = {
-    Scope(map + (expr.id -> expr), module, procedure, cmd)
+    Scope(map + (expr.id -> expr), module, procedure, cmd, inLTLSpec)
   }
   def +(typ : Type) : Scope = {
-    Scope(Scope.addTypeToMap(map, typ, module), module, procedure, cmd)
+    Scope(Scope.addTypeToMap(map, typ, module), module, procedure, cmd, inLTLSpec)
   }
 
   /** Add a reference to this module (don't expand the module's declarations). */
   def +&(m : Module) : Scope = {
-    Scope(map + (m.id -> Scope.ModuleDefinition(m)), module, procedure, cmd)
+    Scope(map + (m.id -> Scope.ModuleDefinition(m)), module, procedure, cmd, inLTLSpec)
   }
 
   /** Return a new context with the declarations in this module added to it. */
@@ -202,7 +205,7 @@
         case InstanceDecl(_, _, _, _, _) | SpecDecl(_, _, _) | AxiomDecl(_, _) | InitDecl(_) | NextDecl(_) => mapAcc
       }
     }
-    Scope(m2, Some(m), None, None)
+    Scope(m2, Some(m), None, None, false)
   }
   /** Return a new context with the declarations in this procedure added to it. */
   def +(proc: ProcedureDecl) : Scope = {
@@ -216,14 +219,14 @@
     val map3 = proc.decls.foldLeft(map2){
       (mapAcc, arg) => Scope.addToMap(mapAcc, Scope.ProcedureLocalVar(arg.id, arg.typ))
     }
-    return Scope(map3, module, Some(proc), None)
+    return Scope(map3, module, Some(proc), None, false)
   }
   /** Return a new context with the declarations in this lambda expression added to it. */
   def +(lambda: Lambda) : Scope = {
     val newMap = lambda.ids.foldLeft(map){
       (mapAcc, id) => Scope.addToMap(mapAcc, Scope.LambdaVar(id._1, id._2))
     }
-    return Scope(newMap, module, procedure, cmd)
+    return Scope(newMap, module, procedure, cmd, inLTLSpec)
   }
   /** Return a new context with quantifier variables added. */
   def +(opapp : OperatorApplication) : Scope = {
@@ -235,11 +238,11 @@
       case ForallOp(vs) =>
         Scope(
           vs.foldLeft(map)((mapAcc, arg) => Scope.addToMap(mapAcc, Scope.ForallVar(arg._1, arg._2))),
-          module, procedure, cmd)
+          module, procedure, cmd, inLTLSpec)
       case ExistsOp(vs) =>
         Scope(
           vs.foldLeft(map)((mapAcc, arg) => Scope.addToMap(mapAcc, Scope.ForallVar(arg._1, arg._2))),
-          module, procedure, cmd)
+          module, procedure, cmd, inLTLSpec)
       case _ => this
     }
   }
@@ -250,7 +253,7 @@
       case Some(id) => map + (id -> Scope.VerifResultVar(id, command))
       case None => map
     }
-    Scope(mapP, module, procedure, Some(command))
+    Scope(mapP, module, procedure, Some(command), inLTLSpec)
   }
   /** Return the type of an identifier in this context. */
   def typeOf(id : Identifier) : Option[Type] = {
