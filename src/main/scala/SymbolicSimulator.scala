--- conflicted
+++ resolved
@@ -121,12 +121,7 @@
               case Some(l) => l.toString
               case None    => "unroll"
             }
-<<<<<<< HEAD
-            get_init_lambda(false, context, "some")
-            get_next_lambda(0, 1, true, false, context, label, noLTLFilter)
-=======
             // get_init_lambda(false, context, "some")
->>>>>>> a82f86c4
             initialize(false, true, false, context, label, noLTLFilter)
             symbolicSimulate(0, cmd.args(0)._1.asInstanceOf[IntLit].value.toInt, true, false, context, label, noLTLFilter)
           case "bmc" =>
