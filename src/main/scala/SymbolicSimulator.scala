/*
 * UCLID5 Verification and Synthesis Engine
 *
 * Copyright (c) 2017.
 * Sanjit A. Seshia, Rohit Sinha and Pramod Subramanyan.
 *
 * All Rights Reserved.
 * Redistribution and use in source and binary forms, with or without
 * modification, are permitted provided that the following conditions are
 * met:
 * 1. Redistributions of source code must retain the above copyright notice,
 *
 * this list of conditions and the following disclaimer.
 * 2. Redistributions in binary form must reproduce the above copyright
 * notice, this list of conditions and the following disclaimer in the
 *
 * documentation and/or other materials provided with the distribution.
 * 3. Neither the name of the copyright holder nor the names of its
 * contributors may be used to endorse or promote products derived from this
 * software without specific prior written permission.
 *
 * THIS SOFTWARE IS PROVIDED BY THE COPYRIGHT HOLDERS AND CONTRIBUTORS "AS
 * IS" AND ANY EXPRESS OR IMPLIED WARRANTIES, INCLUDING, BUT NOT LIMITED TO,
 * THE IMPLIED WARRANTIES OF MERCHANTABILITY AND FITNESS FOR A PARTICULAR
 * PURPOSE ARE DISCLAIMED. IN NO EVENT SHALL THE COPYRIGHT HOLDER OR
 * CONTRIBUTORS BE LIABLE FOR ANY DIRECT, INDIRECT, INCIDENTAL, SPECIAL,
 * EXEMPLARY, OR CONSEQUENTIAL DAMAGES (INCLUDING, BUT NOT LIMITED TO,
 * PROCUREMENT OF SUBSTITUTE GOODS OR SERVICES; LOSS OF USE, DATA, OR
 * PROFITS; OR BUSINESS INTERRUPTION) HOWEVER CAUSED AND ON ANY THEORY OF
 * LIABILITY, WHETHER IN CONTRACT, STRICT LIABILITY, OR TORT (INCLUDING
 * NEGLIGENCE OR OTHERWISE) ARISING IN ANY WAY OUT OF THE USE OF THIS
 * SOFTWARE, EVEN IF ADVISED OF THE POSSIBILITY OF SUCH DAMAGE.
 *
 * Authors: Rohit Sinha, Pramod Subramanyan

 * Symbolic simulator/model checker for UCLID5.
 *
 */

package uclid

import lang._
import vcd.VCD

import scala.util.Try
import scala.collection.mutable.{ArrayBuffer, ListBuffer}
import com.typesafe.scalalogging.Logger

object UniqueIdGenerator {
  var i : Int = 0;
  def unique() : Int = {i = i + 1; return i}
}

object SymbolicSimulator {
  type SymbolTable = Map[Identifier, smt.Expr]
  type FrameTable = ArrayBuffer[SymbolTable]
  type SymbolHyperTable = Map[Identifier, Array[smt.Expr]]
  type FrameHyperTable = Array[SymbolHyperTable]
  type SimulationTable = ArrayBuffer[FrameTable]
}

class SymbolicSimulator (module : Module) {
  type SymbolTable = SymbolicSimulator.SymbolTable
  type FrameTable = SymbolicSimulator.FrameTable
  type SymbolHyperTable = SymbolicSimulator.SymbolHyperTable
  type FrameHyperTable = SymbolicSimulator.FrameHyperTable
  type SimulationTable = SymbolicSimulator.SimulationTable

  val context = Scope.empty + module
  var assertionTree = new AssertionTree()
  val defaultLog = Logger(classOf[SymbolicSimulator])
  val frameLog = Logger("uclid.SymbolicSimulator.frame")
  val assertLog = Logger("uclid.SymbolicSimulator.assert")
  val verifyProcedureLog = Logger("uclid.SymbolicSimulator.verifyProc")

  var assumes = new ListBuffer[smt.Expr]()
  var asserts = new ListBuffer[AssertInfo]()
  var hyper_asserts = new ListBuffer[AssertInfo]()

  var symbolTable : SymbolTable = Map.empty
  var frameList : FrameTable = ArrayBuffer.empty
  
  var synthesizedInvariants : ArrayBuffer[lang.Expr] = ArrayBuffer.empty

  def newHavocSymbol(name: String, t: smt.Type) = {
    new smt.Symbol("havoc_" + UniqueIdGenerator.unique() + "_" + name, t)
  }
  def newInitSymbol(name: String, t : smt.Type) = {
    new smt.Symbol("initial_" + UniqueIdGenerator.unique() + "_" + name, t)
  }
  def newVarSymbol(name: String, t: smt.Type) = {
    new smt.Symbol("var_" + UniqueIdGenerator.unique() + "_" + name, t)
  }
  def newInputSymbol(name: String, step: Int, t: smt.Type) = {
    new smt.Symbol("input_" + step + "_" + name, t)
  }
  def newStateSymbol(name: String, step: Int, t: smt.Type) = {
    new smt.Symbol("state_" + step + "_" + name, t)
  }
  def newConstantSymbol(name: String, t: smt.Type) = {
    new smt.Symbol("const_" + name, t)
  }
<<<<<<< HEAD
  def newTaintSymbol(name: String, t: smt.Type) = {
    new smt.Symbol("taint_" + UniqueIdGenerator.unique() + "_" + name, t)
  }

=======
>>>>>>> 50b427e9
  def resetState() {
    assertionTree.resetToInitial()
    symbolTable = Map.empty
    frameList.clear()
  }
  var proofResults : List[CheckResult] = List.empty
  def dumpResults(label: String, log : Logger) {
    log.debug("{} --> proofResults.size = {}", label, proofResults.size.toString)
  }
  def frameTableToHyperTable(frameTbl : FrameTable) : FrameHyperTable = {
    frameTbl.map {
      (symTbl) => { symTbl.map((sym) => (sym._1 -> Array(sym._2))) }
    }.toArray
  }
  def simTableToHyperTable(simTbl : SimulationTable) : FrameHyperTable = {
    Utils.assert(simTbl.size > 0, "Must have at least one array of frames")
    val numFrames = simTbl(0).size
    Utils.assert(simTbl.forall(frameTbl => frameTbl.size == numFrames), "Must have the same number of frames in each trace")
    val numTraces = simTbl.size
    (1 to numFrames).toArray.map {
      (frameIndex) => {
        val symTbl0 : SymbolTable = simTbl(0)(frameIndex)
        val ids0 = symTbl0.map(id => id._1)
        val ids = ids0.filter(id => simTbl.forall(frameTbl => frameTbl(frameIndex).contains(id)))
        ids.map(
            id => (id -> simTbl.map(frameTbl => frameTbl(frameIndex).get(id).get).toArray)
        ).toMap[Identifier, Array[smt.Expr]]
      }
    }
  }
  def execute(solver : smt.Context, synthesizer : Option[smt.SynthesisContext], config : UclidMain.Config) : List[CheckResult] = {
    proofResults = List.empty
    def noLTLFilter(name : Identifier, decorators : List[ExprDecorator]) : Boolean = !ExprDecorator.isLTLProperty(decorators)
    // add axioms as assumptions.
    module.cmds.foreach {
      (cmd) => {
        cmd.name.toString match {
          case "clear_context" =>
            assertionTree = new AssertionTree()
            proofResults = List.empty
            dumpResults("clear_context", defaultLog)
          case "unroll" =>
            val label : String = cmd.resultVar match {
              case Some(l) => l.toString
              case None    => "unroll"
            }
            // get_init_lambda(false, context, "some")
            symbolicSimulateLambdas(0, cmd.args(0)._1.asInstanceOf[IntLit].value.toInt, true, false, context, label, noLTLFilter, solver)
            //initialize(false, true, false, context, label, noLTLFilter)
            //symbolicSimulate(0, cmd.args(0)._1.asInstanceOf[IntLit].value.toInt, true, false, context, label, noLTLFilter)
          case "bmc" =>
            val label : String = cmd.resultVar match {
              case Some(l) => l.toString()
              case None => "bmc"
            }
            def LTLFilter(name : Identifier, decorators: List[ExprDecorator]) : Boolean = {
              val nameStr = name.name
              val nameStrToCheck = if (nameStr.endsWith(":safety")) {
                nameStr.substring(0, nameStr.size - 7)
              } else if (nameStr.endsWith(":liveness")) {
                nameStr.substring(0, nameStr.size - 9)
              } else {
                nameStr
              }
              val nameToCheck = Identifier(nameStrToCheck)
              ExprDecorator.isLTLProperty(decorators) &&  (cmd.params.isEmpty || cmd.params.contains(nameToCheck))
            }
            initialize(false, true, false, context, label, LTLFilter)
            symbolicSimulate(0, cmd.args(0)._1.asInstanceOf[IntLit].value.toInt, true, false, context, label, LTLFilter)
          case "induction" =>
            val labelBase : String = cmd.resultVar match {
              case Some(l) => l.toString + ": induction (base)"
              case None    => "induction (base)"
            }
            val labelStep : String = cmd.resultVar match {
              case Some(l) => l.toString + ": induction (step)"
              case None    => "induction (step)"
            }
            val k = if (cmd.args.size > 0) {
              cmd.args(0)._1.asInstanceOf[IntLit].value.toInt
            } else { 1 }

            // base case.
            resetState()
            initialize(false, true, false, context, labelBase, noLTLFilter)
            symbolicSimulate(0, k-1, true, false, context, labelBase, noLTLFilter) // if k - 1, symbolicSimulate is a NOP.

            // inductive step
            resetState()
            // we are assuming that the assertions hold for k-1 steps (by passing false, true to initialize and symbolicSimulate)
            initialize(true, false, true, context, labelStep, noLTLFilter)
            if ((k - 1) > 0) {
              symbolicSimulate(0, k-1, false, true, context, labelStep, noLTLFilter)
            }
            // now are asserting that the assertion holds by pass true, false to symbolicSimulate.
            symbolicSimulate(k-1, 1, true,  false, context, labelStep, noLTLFilter)

            // go back to original state.
            resetState()
          case "verify" =>
            val procName = cmd.args(0)._1.asInstanceOf[Identifier]
            val proc = module.procedures.find(p => p.id == procName).get
            val label : String = cmd.resultVar match {
              case Some(l) => l.toString + ": verify(%s)".format(procName.toString())
              case None    => "verify(%s)".format(procName.toString)
            }
            verifyProcedure(proc, label)
          case "check" =>
            proofResults = assertionTree.verify(solver)
          case "synthesize_invariant" =>
            synthesizer match {
              case None =>
                UclidMain.println("Error: Can't execute synthesize_invariant as synthesizer was not provided. ")
              case Some(synth) => {
                synthesizeInvariants(context, noLTLFilter, synth, cmd.params(0).toString, config.sygusTypeConvert) match {
                  // Failed to synthesize invariant
                  case None => UclidMain.println("Failed to synthesize invariant.")
                  // Successfully synthesized an invariant
                  case Some(invFunc) => {
                    // Add synthesized function to list
                    synthesizedInvariants += invFunc
                    UclidMain.println("====== Successfully synthesized an invariant ======")
                    UclidMain.println(invFunc.toString())
                    UclidMain.println("===================================================")
                  }
                }
              }
            }
            
          case "print" =>
            UclidMain.println(cmd.args(0)._1.asInstanceOf[StringLit].value)
          case "print_results" =>
            dumpResults("print_results", defaultLog)
            printResults(proofResults, cmd.argObj, config)
          case "print_cex" =>
            printCEX(proofResults, cmd.args, cmd.argObj)
          case "dump_cex_vcds" =>
            dumpCEXVCDFiles(proofResults)
          case "print_smt2" =>
            printSMT2(assertionTree, cmd.argObj, solver)
          case "print_module" =>
            UclidMain.println(module.toString)
          case _ =>
            throw new Utils.UnimplementedException("Command not supported: " + cmd.toString)
        }
      }
    }
    return proofResults
  }

  def getInitSymbolTable(scope : Scope) : SymbolTable = {
    scope.map.foldLeft(Map.empty[Identifier, smt.Expr]){
      (mapAcc, decl) => {
        decl._2 match {
          case Scope.ConstantVar(id, typ) => mapAcc + (id -> newConstantSymbol(id.name, smt.Converter.typeToSMT(typ)))
          case Scope.Function(id, typ) => mapAcc + (id -> newConstantSymbol(id.name, smt.Converter.typeToSMT(typ)))
          case Scope.EnumIdentifier(id, typ) => mapAcc + (id -> smt.EnumLit(id.name, smt.EnumType(typ.ids.map(_.toString))))
          case Scope.InputVar(id, typ) => mapAcc + (id -> newInitSymbol(id.name, smt.Converter.typeToSMT(typ)))
          case Scope.OutputVar(id, typ) => mapAcc + (id -> newInitSymbol(id.name, smt.Converter.typeToSMT(typ)))
          case Scope.StateVar(id, typ) => mapAcc + (id -> newInitSymbol(id.name, smt.Converter.typeToSMT(typ)))
          case Scope.SharedVar(id, typ) => mapAcc + (id -> newInitSymbol(id.name, smt.Converter.typeToSMT(typ)))
          case _ => mapAcc
        }
      }
    }
  }

  def getVarsInOrder(map: Map[smt.Expr, Identifier], scope: Scope) : List[List[smt.Expr]] = {
    val ids = map.map(p => p._2).toList
    val reverse_map = map.map(_.swap)
    val const_vars = ids.filter(id => scope.get(id).get match {
      case Scope.ConstantVar(id, typ) => true
      case _ => false
    }).map(id => reverse_map.get(id).get).sortBy{
        v =>
          val s = v.toString.split("_")
          val name = s.takeRight(s.length - 2).foldLeft("")((acc, p) => acc + "_" + p)
           name
    }
    /*val func_vars = ids.filter(id => scope.get(id).get match {
      case Scope.Function(id, typ) => true
      case _ => false
    }).map(id => reverse_map.get(id).get)
    */
    val input_vars = ids.filter(id => scope.get(id).get match {
      case Scope.InputVar(id, typ) => true
      case _ => false
    }).map(id => reverse_map.get(id).get).sortBy{
      v =>
        val s = v.toString.split("_")
        val name = s.takeRight(s.length - 2).foldLeft("")((acc, p) => acc + "_" + p)
        name
    }
    val output_vars = ids.filter(id => scope.get(id).get match {
      case Scope.OutputVar(id, typ) => true
      case _ => false
    }).map(id => reverse_map.get(id).get).sortBy{
      v =>
        val s = v.toString.split("_")
        val name = s.takeRight(s.length - 2).foldLeft("")((acc, p) => acc + "_" + p)
        name
    }
    val state_vars = ids.filter(id => scope.get(id).get match {
      case Scope.StateVar(id, typ) => true
      case _ => false
    }).map(id => reverse_map.get(id).get).sortBy{
      v =>
        val s = v.toString.split("_")
        val name = s.takeRight(s.length - 2).foldLeft("")((acc, p) => acc + "_" + p)
        name
    }
    val shared_vars = ids.filter(id => scope.get(id).get match {
      case Scope.SharedVar(id, typ) => true
      case _ => false
    }).map(id => reverse_map.get(id).get).sortBy{
      v =>
        val s = v.toString.split("_")
        val name = s.takeRight(s.length - 2).foldLeft("")((acc, p) => acc + "_" + p)
        name
    }
    List(const_vars, input_vars, output_vars, state_vars, shared_vars)

  }
  /**
   * Create symbolic expressions for the init block.
   *
   * @param havocInit: if this is true, then the initial state is left unconstrained. If not, we execute the module's init block.
   * @param addAssertions: if this is true, then we assert module-level assertions, otherwise we ignore them unless addAssumptions = true.
   * @param addAssumptions: if this is true, then we assume module-level assertions, otherwise we assert them if addAssertions = true.
   * @param scope: is the context.
   * @param label: is a label for the result (this may be auto-generated if none is specified by the user.)
   * @param filter is a function that tells us which properties (module-level assertions/invariants) should be considered.
   * 	             For property p if filter(p.id, p.decorators) == false, then the property is ignored.
   */
  def initialize(havocInit : Boolean, addAssertions : Boolean, addAssumptions : Boolean, scope : Scope, label : String, filter : ((Identifier, List[ExprDecorator]) => Boolean)) {
    val initSymbolTable = getInitSymbolTable(scope)
    val frameTbl = ArrayBuffer(initSymbolTable)

    symbolTable = if (!havocInit && module.init.isDefined) {
      simulateStmt(0, List.empty, module.init.get.body, initSymbolTable, frameTbl, scope, label, addAssumptionToTree _, addAssertToTree _)
    } else {
      initSymbolTable
    }

    addModuleAssumptions(symbolTable, frameTbl, 1, scope, addAssumptionToTree _)

    frameList.clear()
    frameList += symbolTable
    val simTbl : SimulationTable = ArrayBuffer(frameList)

    if (addAssertions) { addAsserts(0, symbolTable, frameList, simTbl, label, scope, filter, addAssertToTree _) }
    if (addAssumptions) { assumeAssertions(symbolTable, frameTbl, 1, scope, addAssumptionToTree _) }
  }

  def newInputSymbols(st : SymbolTable, step : Int, scope : Scope) : SymbolTable = {
    scope.map.foldLeft(st)((acc, decl) => {
      decl._2 match {
        case Scope.InputVar(id, typ) => acc + (id -> newInputSymbol(id.name, step, smt.Converter.typeToSMT(typ)))
        case _ => acc
      }
    })
  }

  def addAssumesToList(e: smt.Expr) : Unit = {
    assumes += e
  }

  def addHyperAssertsToList(assert: AssertInfo) : Unit = {
    hyper_asserts += assert
  }
  def addAssertsToList(assert: AssertInfo) : Unit = {
    asserts += assert
  }

  def clearAssumes() = {
    assumes.clear()
    asserts.clear()
    hyper_asserts.clear()
  }

  def noHyperInvariantFilter(filter : ((Identifier, List[ExprDecorator]) => Boolean)) =  (n : Identifier, d : List[ExprDecorator]) => {
    filter(n, d) && !ExprDecorator.isHyperproperty(d)
  }

  def HyperInvariantFilter(filter : ((Identifier, List[ExprDecorator]) => Boolean)) =  (n : Identifier, d : List[ExprDecorator]) => {
    filter(n, d) && ExprDecorator.isHyperproperty(d)
  }
  def getInitLambda(havocInit: Boolean, addAssertions: Boolean, addAssumptions: Boolean, scope: Scope, label: String, filter : ((Identifier, List[ExprDecorator]) => Boolean)) = {

    clearAssumes()
    val initSymbolTable = getInitSymbolTable(scope)
    val initFrameTbl = ArrayBuffer(initSymbolTable)
    val symTab = if (!havocInit && module.init.isDefined) {
      simulateStmt(0, List.empty, module.init.get.body, initSymbolTable, initFrameTbl, scope, label, addAssumesToList _, addAssertsToList _)
    } else {
      initSymbolTable
    }

    addModuleAssumptions(symTab, initFrameTbl, 1, scope, addAssumesToList _)
    frameList.clear()
    frameList += initSymbolTable
    val simTbl : SimulationTable = ArrayBuffer(frameList)

    if (addAssertions) {
      addAsserts(1, symTab, frameList, simTbl, label, scope, noHyperInvariantFilter(filter), addAssertsToList _)
      addAsserts(1, symTab, frameList, simTbl, label, scope, HyperInvariantFilter(filter), addHyperAssertsToList _)
    }
    if (addAssumptions) { assumeAssertions(symTab, frameList, 1, scope, addAssumesToList _) }

    val reverse_map = initSymbolTable.map(_.swap) // Map new smt Vars back to IDs
    val conjunct = reverse_map.map(p => if (p._1 != symTab.get(reverse_map.get(p._1).get).get) Some(smt.OperatorApplication(smt.EqualityOp,

      List(p._1, symTab.get(reverse_map.get(p._1).get).get))) else None).toList.flatten ++ assumes.toList


    val conjunction = if (conjunct.length > 1) { smt.OperatorApplication(smt.ConjunctionOp, conjunct)}
                      else if (conjunct.length == 1) conjunct(0)
                      else new smt.BooleanLit(true)

    val lambda = smt.Lambda(getVarsInOrder(reverse_map, scope).flatten.map(p => p.asInstanceOf[smt.Symbol]), conjunction)
    (lambda, asserts.toList, initSymbolTable, hyper_asserts.toList)
  }

  def getSupports(lambda: smt.Lambda) = {
    assert(lambda.ids.length % 2 == 0)
    if (lambda.e.isInstanceOf[smt.BooleanLit])
      Map.empty
    else {
      val primed_vars = lambda.ids.takeRight(lambda.ids.length / 2) // Assuming prevs are followed by nexts
      val non_primed_vars = lambda.ids.take(lambda.ids.length / 2)
      //UclidMain.println("The primed_vars " + primed_vars.toString)
      //UclidMain.println("The non-primed vars " + non_primed_vars.toString)

      val matches = non_primed_vars.zip(primed_vars)
      val opapp = lambda.e.asInstanceOf[smt.OperatorApplication]
      val operator_apps = opapp.operands.filter(exp => exp.isInstanceOf[smt.OperatorApplication])
      val equalities = operator_apps.map(p => p.asInstanceOf[smt.OperatorApplication]).
        filter(exp =>
          exp.op match {
            case smt.EqualityOp => true
            case _ => false
          })
      val var_map = equalities.map {
        eq =>
          if (eq.operands(0).isInstanceOf[smt.Symbol])
            eq.operands(0).asInstanceOf[smt.Symbol] -> eq.operands(1)
          else //if (eq.operands(0).isInstanceOf[smt.OperatorApplication])
            eq.operands(0).asInstanceOf[smt.OperatorApplication].operands(0).asInstanceOf[smt.Symbol] -> eq.operands(1)

      }.toMap
      //UclidMain.println("The var map " + var_map.toString)
      // Map from primed variables to their dependencies
      var dependency_map: Map[smt.Symbol, List[smt.Symbol]] = Map.empty
      var_map.foreach(p => get_dependencies(p._1))

      def get_dependencies(v: smt.Symbol): List[smt.Symbol] = {
        val eq_exp = var_map.get(v) match {
          case Some(exp) => exp
          case None => return List()
        }
        val vars = getVars(eq_exp)
        val dps = vars.map {
          sym =>
            if (non_primed_vars.contains(sym)) {
              List(sym)
            }
            else {
              val dep = dependency_map.get(sym) match {
                case Some(deps) => deps
                case None => get_dependencies(sym)
              }
              dep
            }
        }.flatten
        dependency_map = dependency_map + (v -> dps)
        dps
      }

      dependency_map
    }
  }

  def getVars(e: smt.Expr): List[smt.Symbol] = {
    e match {
      case smt.Symbol(id, symbolTyp) => List(e.asInstanceOf[smt.Symbol])
      case smt.IntLit(n) => List()
      case smt.BooleanLit(b) => List()
      case smt.BitVectorLit(bv, w) => List()
      case smt.EnumLit(id, eTyp) => List()
      case smt.ConstArray(v, arrTyp) => List()
      case smt.MakeTuple(args) => args.flatMap(e => getVars(e))
      case opapp : smt.OperatorApplication =>
        val op = opapp.op
        val args = opapp.operands.flatMap(exp => getVars(exp))
        args
      //UclidMain.println("Crashing Here" + op.toString)
      case smt.ArraySelectOperation(a,index) =>  getVars(a) ++ index.flatMap(e => getVars(e))
      case smt.ArrayStoreOperation(a,index,value) =>
        getVars(a) ++ index.flatMap(e => getVars(e)) ++ getVars(value)
      case smt.FunctionApplication(f, args) =>
        args.flatMap(arg => getVars(arg))
      case _ =>
        throw new Utils.UnimplementedException("'" + e + "' is not yet supported.")
    }
  }
<<<<<<< HEAD

  def get_next_lambda(init_symTab: Map[Identifier, smt.Expr], addAssertions : Boolean, addAssertionsAsAssumes : Boolean,
=======
  def getNextLambda(init_symTab: Map[Identifier, smt.Expr], addAssertions : Boolean, addAssertionsAsAssumes : Boolean,
>>>>>>> 50b427e9
                      scope : Scope, label : String, filter : ((Identifier, List[ExprDecorator]) => Boolean)) =
  {

    clearAssumes()

    var currentState = init_symTab
    val reverse_init_map = currentState.map(_.swap)
    val init_vars = getVarsInOrder(reverse_init_map, scope)

    var states = new ArrayBuffer[SymbolTable]()

    //frameTable += init_symTab
    // add initial state.

    val stWInputs = currentState//newInputSymbols(currentState, 1, scope)
    states += stWInputs
    val symTableP = simulateModuleNext(1, stWInputs, states, scope, label, addAssumesToList _, addAssertsToList _)
    val eqStates = symTableP.filter(p => stWInputs.get(p._1) match {
      case Some(st) => (st == p._2)
      case None => false
    }).map(_._1).toSet
    val num_state_asserts = asserts.length
    defaultLog.debug("eqStates: {}", eqStates.toString())
    currentState = renameStatesLambda(symTableP, eqStates, 1, scope, addAssumesToList _)
    val numPastFrames = frameList.size
    frameList += currentState
    val simTbl = ArrayBuffer(frameList)
    addModuleAssumptions(currentState, frameList, numPastFrames, scope, addAssumesToList _)
    if (addAssertions) {
      addAsserts(1, currentState, frameList, simTbl, label, scope, noHyperInvariantFilter(filter), addAssertsToList _)
      addAsserts(1, currentState, frameList, simTbl, label, scope, HyperInvariantFilter(filter), addHyperAssertsToList _)
    }
    if (addAssertionsAsAssumes) { assumeAssertions(currentState, frameList, numPastFrames, scope, addAssumesToList _) }

    val num_module_asserts = asserts.length - num_state_asserts
<<<<<<< HEAD
    //val reverse_end_map = currentState.map(_.swap)
    val final_vars = getVarsInOrder(newInputSymbols(currentState, 0, scope).map(_.swap), scope)
    //UclidMain.println("Final Vars " + currentState.toString)
    // OutputVars are not replaced ?
=======
    val final_vars = getVarsInOrder(currentState.map(_.swap), scope)
>>>>>>> 50b427e9
    val conjunct = if (assumes.length > 1) smt.OperatorApplication(smt.ConjunctionOp, assumes.toList)
                    else if (assumes.length == 0) new smt.BooleanLit(true)
                    else assumes(0)
    val lambda = smt.Lambda((init_vars.flatten ++ final_vars.flatten).map(p => p.asInstanceOf[smt.Symbol]), conjunct)
<<<<<<< HEAD
    //UclidMain.println("The symbol table after step #1")
    //UclidMain.println(currentState.toString)
    //UclidMain.println("The assumptions")
    //UclidMain.println(assumes.toString)
    //UclidMain.println("The lambda: " + lambda.toString)
    //UclidMain.println("The supports: " + get_supports(lambda).toString)
=======
    defaultLog.debug("The supports: " + getSupports(lambda).toString)
>>>>>>> 50b427e9
    (lambda, asserts.toList, currentState,
      hyper_asserts.toList)
  }



  def symbolicSimulateLambdas(startStep: Int, numberOfSteps: Int, addAssertions : Boolean, addAssertionsAsAssumes : Boolean,
                              scope : Scope, label : String, filter : ((Identifier, List[ExprDecorator]) => Boolean),
                              solver: smt.Context) = {
      // At this point symbolTable must have the initial symbols.
      resetState()
<<<<<<< HEAD
      val init_lambda = get_init_lambda(false, true, false, scope, "init_lambda", filter)
      val next_lambda = get_next_lambda(init_lambda._3, true, false, scope, "next_lambda", filter)
      val s = new LazySCSolver(this)
      s.getTaintInitLambda(init_lambda._1, scope, solver)
      s.getNextTaintLambda(next_lambda._1)
      /*next_lambda._4.foreach {
        assert =>
          UclidMain.println("Next HyperAssert " + assert.expr.toString)
          UclidMain.println("Next HyperAssert PathCond " + assert.pathCond)
      }*/
      //UclidMain.println("Next Lambda : " + next_lambda._1.toString)
=======
      val init_lambda = getInitLambda(false, true, false, scope, label, filter)
      val next_lambda = getNextLambda(init_lambda._3, true, false, scope, label, filter)
>>>>>>> 50b427e9
      val num_copies = getMaxHyperInvariant(scope)
      val simRecord = new SimulationTable
      var prevVarTable = new ArrayBuffer[List[List[smt.Expr]]]()
      var havocTable = new ArrayBuffer[List[(smt.Symbol, smt.Symbol)]]()

      for (i <- 1 to num_copies) {
        var frames = new FrameTable
        val initSymTab = newInputSymbols(getInitSymbolTable(scope), 1, scope)
        frames += initSymTab
        var prevVars = getVarsInOrder(initSymTab.map(_.swap), scope)
        prevVarTable += prevVars
        val init_havocs = getHavocs(init_lambda._1.e)
        val havoc_subs = init_havocs.map {
          havoc =>
            val s = havoc.id.split("_")
            val name = s.takeRight(s.length - 2).foldLeft("")((acc, p) => acc + "_" + p)
            (havoc, newHavocSymbol(name, havoc.typ))
        }
        havocTable += havoc_subs
        val init_conjunct = substitute(betaSubstitution(init_lambda._1, prevVars), havoc_subs)
        addAssumptionToTree(init_conjunct)
        simRecord += frames
      }

      val asserts_init = rewriteAsserts(
          init_lambda._1, init_lambda._2, 0,
          prevVarTable(0).flatten.map(p => p.asInstanceOf[smt.Symbol]),
          simRecord, havocTable(0))

      asserts_init.foreach {
        assert =>
          // FIXME: simTable
          addAssertToTree(assert)
      }

      val asserts_init_hyper = rewriteHyperAsserts(init_lambda._1, 0, init_lambda._4, simRecord, 1, scope, prevVarTable.toList)
      asserts_init_hyper.foreach {
        assert =>
          // FIXME: simTable
          addAssertToTree(assert)
      }

      var symTabStep = symbolTable
      for (i <- 1 to numberOfSteps) {
          for (j <- 1 to num_copies) {
            symTabStep = newInputSymbols(getInitSymbolTable(scope), i + 1, scope)
            simRecord(j - 1) += symTabStep
            val new_vars = getVarsInOrder(symTabStep.map(_.swap), scope)
            val next_havocs = getHavocs(next_lambda._1.e)
            val havoc_subs = next_havocs.map {
              havoc =>
                val s = havoc.id.split("_")
                val name = s.takeRight(s.length - 2).foldLeft("")((acc, p) => acc + "_" + p)
                (havoc, newHavocSymbol(name, havoc.typ))
            }
            val next_conjunct = substitute(betaSubstitution(next_lambda._1, prevVarTable(j - 1) ++ new_vars), havoc_subs)
            addAssumptionToTree(next_conjunct)
            havocTable(j - 1) = havoc_subs
            prevVarTable(j - 1) = new_vars
          }
          // Asserting on-HyperInvariant assertions
          // FIXME: simTable
          val asserts_next = rewriteAsserts(
              next_lambda._1, next_lambda._2, i,
              getVarsInOrder(simRecord(0)(i - 1).map(_.swap), scope).flatten.map(p => p.asInstanceOf[smt.Symbol]) ++
              prevVarTable(0).flatten.map(p => p.asInstanceOf[smt.Symbol]), simRecord, havocTable(0))
          asserts_next.foreach {
            assert =>
              addAssertToTree(assert)
          }
          // FIXME: simTable
          val asserts_next_hyper = rewriteHyperAsserts(next_lambda._1, numberOfSteps, next_lambda._4, simRecord, i, scope, prevVarTable.toList)
          asserts_next_hyper.foreach {
            assert =>
              addAssertToTree(assert)
          }
      }
      symbolTable = symTabStep
  }

  def rewriteHyperAsserts(
      lambda: smt.Lambda, stepIndex : Integer, hyperAsserts: List[AssertInfo], 
      simTable: SimulationTable, step: Int, scope: Scope, prevVarTable: List[List[List[smt.Expr]]]) = {
    hyperAsserts.map {
      assert => {
        rewriteHyperAssert(lambda, stepIndex, assert, simTable, step, scope, prevVarTable)
      }
    }
  }

  def cloneSimRecord(simRecord : SimulationTable) : SimulationTable = {
    simRecord.map(ft => ft.clone())
  }
  
  def rewriteHyperAssert(
      lambda: smt.Lambda, stepIndex : Integer, at: AssertInfo, 
      simRecord: SimulationTable, step: Int, scope: Scope, prevVars: List[List[List[smt.Expr]]]) = {

      val hyper_selects = getHyperSelects(at.expr)
      val subs = hyper_selects.map {
        expr =>
          val op = expr.op
          val exp = expr.operands
          op match {
            case smt.HyperSelectOp(i) =>
              if (stepIndex > 0) {
                val actual_params = getVarsInOrder(simRecord(i - 1)(step - 1).map(_.swap), scope).flatten ++ prevVars(i - 1).flatten
                val formal_params = lambda.ids
                assert(actual_params.length == formal_params.length)
                val matches = formal_params.zip(actual_params)
                val final_expr = substitute(exp(0), matches)
                (expr, final_expr)
              }
              else {
                val actual_params = getVarsInOrder(simRecord(i - 1)(step - 1).map(_.swap), scope).flatten
                val formal_params = lambda.ids
                assert(actual_params.length == formal_params.length)
                val matches = formal_params.zip(actual_params)
                val final_expr = substitute(exp(0), matches)
                (expr, final_expr)
              }
            case _ =>
              throw new Utils.RuntimeError("Should never get here.")
          }
      }
      // FIXME: simTable
      val st = AssertInfo(at.name, at.label, cloneSimRecord(simRecord), at.context, stepIndex,
                  at.pathCond, substitute(at.expr, subs), at.decorators, at.pos)
      st
  }

  def getHyperSelects(e: smt.Expr): List[smt.OperatorApplication]  = {
    e match {
      case smt.Symbol(id, symbolTyp) => List()
      case smt.IntLit(n) => List()
      case smt.BooleanLit(b) => List()
      case smt.BitVectorLit(bv, w) => List()
      case smt.EnumLit(id, eTyp) => List()
      case smt.ConstArray(v, arrTyp) => List()
      case smt.MakeTuple(args) => args.flatMap(e => getHyperSelects(e))
      case opapp : smt.OperatorApplication =>
        val op = opapp.op
        val args = opapp.operands.flatMap(exp => getHyperSelects(exp))
        op match {
          case smt.HyperSelectOp(i) => List(opapp) ++ args
          case _ => args
        }
      case smt.ArraySelectOperation(a,index) =>  getHyperSelects(a) ++ index.flatMap(e => getHyperSelects(e))
      case smt.ArrayStoreOperation(a,index,value) =>
        getHyperSelects(a) ++ index.flatMap(e => getHyperSelects(e)) ++ getHyperSelects(value)
      case smt.FunctionApplication(f, args) =>
        args.flatMap(arg => getHyperSelects(arg))
      case _ =>
        throw new Utils.UnimplementedException("'" + e + "' is not yet supported.")
    }

  }
  def getMaxHyperInvariant(scope: Scope) = {
    var max_k = 1
    scope.specs.foreach(specVar => {
      val prop = module.properties.find(p => p.id == specVar.varId).get
      if (ExprDecorator.isHyperproperty(prop.params)) {
         val hyperdec = prop.params.filter(param => param match {
           case HyperpropertyDecorator(k) => true
           case _ => false
         })
         if (max_k < hyperdec(0).asInstanceOf[HyperpropertyDecorator].k) {
           max_k = hyperdec(0).asInstanceOf[HyperpropertyDecorator].k
         }
      }
    })
    max_k
  }

  def getHavocs(e: smt.Expr): List[smt.Symbol] = {
    e match {
      case smt.Symbol(id, symbolTyp) =>
        if (id.startsWith("havoc_")) List(e.asInstanceOf[smt.Symbol]) else List()

      case smt.IntLit(n) => List()
      case smt.BooleanLit(b) => List()
      case smt.BitVectorLit(bv, w) => List()
      case smt.EnumLit(id, eTyp) => List()
      case smt.ConstArray(v, arrTyp) => List()
      case smt.MakeTuple(args) => args.flatMap(e => getHavocs(e))
      case opapp : smt.OperatorApplication =>
        val op = opapp.op
        val args = opapp.operands.flatMap(exp => getHavocs(exp))
        //UclidMain.println("Crashing Here" + op.toString)
        args

      case smt.ArraySelectOperation(a,index) =>  getHavocs(a) ++ index.flatMap(e => getHavocs(e))
      case smt.ArrayStoreOperation(a,index,value) =>
        getHavocs(a) ++  index.flatMap(e => getHavocs(e)) ++ getHavocs(value)
      case smt.FunctionApplication(f, args) =>
        val f1 = f match {
          case smt.Symbol(id, symbolTyp) =>
            if (id.startsWith("havoc_")) List(e.asInstanceOf[smt.Symbol]) else List()
          //UclidMain.println("Function application of f == " + f.toString)

          case _ =>
            throw new Utils.RuntimeError("Should never get here.")
        }
        f1 ++ args.flatMap(arg => getHavocs(arg))
      case _ =>
        throw new Utils.UnimplementedException("'" + e + "' is not yet supported.")
    }
  }

  def rewriteAsserts(
      lambda: smt.Lambda, asserts: List[AssertInfo], stepIndex : Integer, 
      actualVars: List[smt.Symbol], simTable: SimulationTable, 
      havocSubs: List[(smt.Symbol, smt.Symbol)]): List[AssertInfo] = {

    Utils.assert(lambda.ids.length == actualVars.length, "Invalid arguments to rewriteAsserts")
    val matches = lambda.ids.zip(actualVars)
    asserts.map(assert => rewriteAssert(assert, matches, stepIndex, simTable, havocSubs))
  }

  def rewriteAssert(
      assert: AssertInfo, matches: List[(smt.Symbol, smt.Symbol)], stepIndex : Integer, 
      simTable: SimulationTable, havocsubs: List[(smt.Symbol, smt.Symbol)]): AssertInfo = {
    AssertInfo(assert.name, assert.label, simTable.clone(), 
        assert.context, stepIndex, substitute(substitute(assert.pathCond, matches), havocsubs),
        substitute(substitute(assert.expr, matches), havocsubs), assert.decorators, assert.pos)
  }

  def betaSubstitution(lambda: smt.Lambda, args: List[List[smt.Expr]]): smt.Expr = {
      val formal_params = lambda.ids
      val actual_params = args.flatten.map(p => p.asInstanceOf[smt.Symbol])

      assert(formal_params.length == actual_params.length)
      val matches = formal_params.zip(actual_params)
      substitute(lambda.e, matches)
  }

  def substitute(e: smt.Expr, s: List[(smt.Expr, smt.Expr)]): smt.Expr = {
    s.foldLeft(e)((acc, p) => _substitute(acc, p))
  }

  def _substitute(e: smt.Expr, sym: (smt.Expr, smt.Expr)): smt.Expr = {
    if (e == sym._1)
      return sym._2

    e match {
      case smt.Symbol(id, symbolTyp) => {
        if (sym._1 == e) sym._2
        else e
      }
      case smt.IntLit(n) => e
      case smt.BooleanLit(b) => e
      case smt.BitVectorLit(bv, w) => e
      case smt.EnumLit(id, eTyp) => e
      case smt.ConstArray(exp, arrTyp) => smt.ConstArray(_substitute(exp, sym), arrTyp)
      case smt.MakeTuple(args) => smt.MakeTuple(args.map(e => _substitute(e, sym)))
      case opapp : smt.OperatorApplication =>
        val op = opapp.op
        val args = opapp.operands.map(exp => _substitute(exp, sym))
        smt.OperatorApplication(op, args)

      case smt.ArraySelectOperation(a,index) =>
        smt.ArraySelectOperation(_substitute(a, sym), index.map(e => _substitute(e, sym)))
      case smt.ArrayStoreOperation(a,index,value) =>
        smt.ArrayStoreOperation(_substitute(a, sym), index.map(e => _substitute(e, sym)), _substitute(value, sym))
      case smt.FunctionApplication(f, args) =>
        val f1 = f match {
          case smt.Symbol(id, symbolTyp) =>
            if (sym._1 == f) sym._2 else f
          case _ =>
            throw new Utils.RuntimeError("Should never get here.")
        }
        smt.FunctionApplication(f1, args.map(e => _substitute(e, sym)))
      case _ =>
        throw new Utils.UnimplementedException("'" + e + "' is not yet supported.")
    }
  }

  /**
   * Create new SMT symbolic variables for each state.
   *
   * This is called after each step of symbolic simulation and prevents the expression
   * trees from blowing up.
   *
   * @param st The symbol table.
   * @param step The current frame number.
   * @param scope The current scope.
   */
  def renameStates(st : SymbolTable, eqStates : Set[Identifier], frameNumber : Int, scope : Scope, addAssumption : (smt.Expr => Unit)) : SymbolTable = {
    val renamedExprs : Iterable[(Identifier, smt.Symbol, smt.Expr)] = scope.map.map(_._2).map {
      case Scope.StateVar(id, typ) =>
        if (!eqStates.contains(id)) {
          val newVariable = newStateSymbol(id.name, frameNumber, smt.Converter.typeToSMT(typ))
          val stateExpr = st.get(id).get
          val smtExpr = smt.OperatorApplication(smt.EqualityOp, List(newVariable, stateExpr))
          Some(id, newVariable, smtExpr)
        } else {
          None
        }
      case _ => None
    }.flatten
    renamedExprs.foreach{ 
      (p) => addAssumption(p._3)
    }
    renamedExprs.foldLeft(st)((acc, p) => acc + (p._1 -> p._2))
  }

  def renameStatesLambda(st : SymbolTable, eqStates : Set[Identifier], frameNumber : Int, scope : Scope, addAssumption : (smt.Expr => Unit)) : SymbolTable = {
    val renamedExprs : Iterable[(Identifier, smt.Symbol, smt.Expr)] = scope.map.map(_._2).map {
      case Scope.StateVar(id, typ) =>
          val newVariable = newStateSymbol(id.name, frameNumber, smt.Converter.typeToSMT(typ))
          val stateExpr = st.get(id).get
          val smtExpr = smt.OperatorApplication(smt.EqualityOp, List(newVariable, stateExpr))
          Some(id, newVariable, smtExpr)
      case Scope.OutputVar(id, typ) => {
          val newVariable = newStateSymbol(id.name, frameNumber, smt.Converter.typeToSMT(typ))
          val stateExpr = st.get(id).get
          val smtExpr = smt.OperatorApplication(smt.EqualityOp, List(newVariable, stateExpr))
          Some(id, newVariable, smtExpr)
      }
      case Scope.SharedVar(id, typ) => {
        val newVariable = newStateSymbol(id.name, frameNumber, smt.Converter.typeToSMT(typ))
        val stateExpr = st.get(id).get
        val smtExpr = smt.OperatorApplication(smt.EqualityOp, List(newVariable, stateExpr))
        Some(id, newVariable, smtExpr)

      }
      case _ => None
    }.flatten
    renamedExprs.foreach{
      (p) => addAssumption(p._3)
    }
    renamedExprs.foldLeft(st)((acc, p) => acc + (p._1 -> p._2))
  }

  /**
   * Create symbolic expressions for the next block.
   *
   * @param startStep The step number from which start (usually 1, except for k-induction, where it is k.)
   * @param numberOfSteps The number of steps for which to execute.
   * @param addAssertions If this is true, then all module-level assertions are asserted. If this is false, then assertions are ignored unless addAssertionsAsAssume = true.
   * @param addAssertionsAsAssumes If this is true, then module-level assertion are assumed, not asserted.
   * @param scope The current scope.
   * @param label A label associated with the current verification task.
   * @param filter A function which identifies which assertions are to be considered.
   */
  def symbolicSimulate(
      startStep: Int, numberOfSteps: Int, addAssertions : Boolean, addAssertionsAsAssumes : Boolean,
      scope : Scope, label : String, filter : ((Identifier, List[ExprDecorator]) => Boolean))
  {
    var currentState = symbolTable
    var states = new ArrayBuffer[SymbolTable]()
    // add initial state.
    for (step <- 1 to numberOfSteps) {
      val stWInputs = newInputSymbols(currentState, step + startStep, scope)
      states += stWInputs
      val symTableP = simulateModuleNext(step + startStep, stWInputs, frameList, scope, label, addAssumptionToTree _, addAssertToTree _)
      val eqStates = symTableP.filter(p => stWInputs.get(p._1) match {
        case Some(st) => (st == p._2)
        case None => false
      }).map(_._1).toSet
      defaultLog.debug("eqStates: {}", eqStates.toString())
      currentState = renameStates(symTableP, eqStates, step + startStep, scope, addAssumptionToTree _)
      val numPastFrames = frameList.size
      val pastTables = ((0 to (numPastFrames - 1)) zip frameList).map(p => ((numPastFrames - p._1) -> p._2)).toMap
      frameList += currentState
      val simTbl = ArrayBuffer(frameList)
      // FIXME: simTable
      addModuleAssumptions(currentState, frameList, numPastFrames, scope, addAssumptionToTree _)
      if (addAssertions) { addAsserts(step, currentState, frameList, simTbl, label, scope, filter, addAssertToTree _)  }
      if (addAssertionsAsAssumes) { assumeAssertions(currentState, frameList, numPastFrames, scope, addAssumptionToTree _) }
    }
    symbolTable = currentState
  }

  def printResults(assertionResults : List[CheckResult], arg : Option[Identifier], config : UclidMain.Config) {
    def labelMatches(p : AssertInfo) : Boolean = {
      arg match {
        case Some(id) => id.toString == p.label
        case None => true
      }
    }
    val passCount = assertionResults.count((p) => labelMatches(p.assert) && p.result.isTrue)
    val failCount = assertionResults.count((p) => labelMatches(p.assert) && p.result.isFalse)
    val undetCount = assertionResults.count((p) => labelMatches(p.assert) && p.result.isUndefined)

    Utils.assert(passCount + failCount + undetCount == assertionResults.size, "Unexpected assertion count.")
    UclidMain.println("%d assertions passed.".format(passCount))
    UclidMain.println("%d assertions failed.".format(failCount))
    UclidMain.println("%d assertions indeterminate.".format(undetCount))

    if (config.verbose > 0) {
      assertionResults.foreach{ (p) =>
        if (p.result.isTrue) {
          UclidMain.println("  PASSED -> " + p.assert.toString)
        }
      }
    }
    if (failCount > 0) {
      assertionResults.foreach{ (p) =>
        if (p.result.isFalse) {
          UclidMain.println("  FAILED -> " + p.assert.toString)
          defaultLog.debug("FAILED EXPR -> " + p.assert.expr.toString())
        }
      }
    }
    if (undetCount > 0) {
      assertionResults.foreach{ (p) =>
        if (p.result.isUndefined) {
          UclidMain.println("  UNDEF -> " + p.assert.toString)
        }
      }
    }
  }

  def printCEX(results : List[CheckResult], exprs : List[(Expr, String)], arg : Option[Identifier]) {
    def labelMatches(p : AssertInfo) : Boolean = {
      arg match {
        case Some(id) => id.toString == p.label || p.label.startsWith(id.toString + ":")
        case None => true
      }
    }
    results.foreach((res) => {
      if (labelMatches(res.assert) && res.result.isModelDefined) {
        printCEX(res, exprs)
      }
    })
  }

  def printCEX(res : CheckResult, exprs : List[(Expr, String)]) {
    UclidMain.println("CEX for %s".format(res.assert.toString, res.assert.pos.toString))
    val scope = res.assert.context
    lazy val instVarMap = module.getAnnotation[InstanceVarMapAnnotation]().get

    val exprsToPrint : List[(Expr, String)] = if (exprs.size == 0) {
      val vars = ((scope.inputs ++ scope.vars ++ scope.outputs).map { 
        p => {
          instVarMap.rMap.get(p.id) match {
            case Some(str) => (p.id, str)
            case None => (p.id, p.id.toString)
          }
        }
      })
      vars.toList.sortWith((l, r) => l._2 < r._2)
    } else {
      exprs
    }

    frameLog.debug("Assertion: {}", res.assert.expr.toString())
    frameLog.debug("FrameTable: {}", res.assert.frameTable.toString())

    val model = res.result.model.get
    val simTable = res.assert.frameTable
    Utils.assert(simTable.size >= 1, "Must have at least one trace")
    val numFrames = res.assert.iter
    (0 to numFrames).foreach{ case (i) => {
      UclidMain.println("=================================")
      UclidMain.println("Step #" + i.toString)
      printFrame(simTable, i, model, exprsToPrint, scope)
      UclidMain.println("=================================")
    }}
  }

  def printSMT2(aTree : AssertionTree, label : Option[Identifier], solver : smt.Context) {
    throw new Utils.UnimplementedException("Implement print_smt2.")
  }

  def dumpSimTable(simTable : SimulationTable) {
    simTable.foreach {
      println("======================")
      ft => ft.foreach {
        println("----------------")
        st => {
          st.map {
            v => println("%s -> %s".format(v._1.toString(), v._2.toString()))
          }
        }
      }
    }
  }

  def printFrame(simTable : SimulationTable, frameNumber : Int, m : smt.Model, exprs : List[(Expr, String)], scope : Scope) {
    exprs.foreach { (e) => {
      try {
        val exprs = simTable.map(ft => m.evalAsString(evaluate(e._1, ft(frameNumber), ft, frameNumber, scope)))
        val strings = Utils.join(exprs.map(_.toString()), ", ")
        UclidMain.println("  " + e._2 + " : " + strings)
      } catch {
        case excp : Utils.UnknownIdentifierException =>
          UclidMain.println("  " + e.toString + " : <UNDEF> ")
      }
    }}
  }

  def printSymbolTable(symbolTable : SymbolTable) {
    val keys = symbolTable.keys.toList.sortWith((l, r) => l.name < r.name)
    keys.foreach {
      (k) => {
        UclidMain.println (k.toString + " : " + symbolTable.get(k).get.toString)
      }
    }
  }

  def dumpCEXVCDFiles(results : List[CheckResult]) {
    results.filter(_.result.isModelDefined).foreach(dumpCEXVCD(_))
  }

  def dumpCEXVCD(res : CheckResult) {
    val filename = "%s_step_%d.vcd".format(res.assert.name.map{ case ' ' | ':' => '_' case c => c } , res.assert.iter)
    // Integers are represented as 64b values
    val defaultIntWidth = 64
    val scope = res.assert.context
    lazy val instVarMap = module.getAnnotation[InstanceVarMapAnnotation]().get
    val vars = ((scope.inputs ++ scope.vars ++ scope.outputs).map {
      p => {
        instVarMap.rMap.get(p.id) match {
          case Some(str) => (p, str)
          case None => (p, p.id.toString)
        }
      }
    })

    def getTypeWidth(t: Type): Int = t match {
      case BooleanType() => 1
      case BitVectorType(w: Int) => w
      case IntegerType() => defaultIntWidth
      case _ => throw new Utils.UnimplementedException("VCD dumping supports only bitvector, boolean, and integral types.")
    }

    val vcdWriter = VCD("Top")
    vcdWriter.addWire("Step", defaultIntWidth)
    val activeSortedVars =  vars.toList.sortWith((l, r) => l._2 < r._2).filter(v => Try(getTypeWidth(v._1.typ)).isSuccess)
    activeSortedVars.foreach(v => vcdWriter.addWire(v._2, getTypeWidth(v._1.typ)))
    val model = res.result.model.get
    Utils.assert(res.assert.frameTable.size == 1, "Must have exactly one frame table")
    val ft = res.assert.frameTable(0)
    val indices = 0 to (ft.size - 1)
    (indices zip ft).foreach{ case (i, frame) => {
      vcdWriter.wireChanged("Step", i)
      updateFrameVCD(vcdWriter, frame, ft, i, model, activeSortedVars, scope)
      vcdWriter.incrementTime()
    }}
    vcdWriter.wireChanged("Step", ft.size)
    vcdWriter.incrementTime()
    vcdWriter.write(filename)
  }

  def updateFrameVCD(vcd : VCD, f : SymbolTable, frameTbl : FrameTable, frameNumber : Int, m : smt.Model, exprs : List[(Scope.NamedExpression, String)], scope : Scope) {
    exprs.foreach { (e) => {
      try {
        val result = m.evalAsString(evaluate(e._1.id, f, frameTbl, frameNumber, scope))
        val value = (Try(if (result.toBoolean) 1 else 0).toOption ++ Try(result.toInt).toOption).head
        vcd.wireChanged(e._2, value)
      } catch {
        case excp : Utils.UnknownIdentifierException =>
          UclidMain.println("  " + e.toString + " : <UNDEF> ")
      }
    }}
  }

  /** Add assertion. */
  def addAssertToTree(prop : AssertInfo) {
    assertionTree.addAssert(prop)
  }
  /** Add assumption. */
  def addAssumptionToTree(e : smt.Expr) {
    assertionTree.addAssumption(e)
  }

  /** Debug logger. */
  def logState(logger : Logger, label : String, symTbl : SymbolTable) {
    logger.debug("==" + label + "==")
    symTbl.foreach {
      case (id, expr) =>
        logger.debug("  {} -> {}", id.toString(), expr.toString())
    }
  }

  def verifyProcedure(proc : ProcedureDecl, label : String) = {
    val procScope = context + proc
    val initSymbolTable = getInitSymbolTable(context)
    val initProcState0 = newInputSymbols(initSymbolTable, 1, context)
    val initProcState1 = proc.sig.inParams.foldLeft(initProcState0)((acc, arg) => {
      acc + (arg._1 -> newInputSymbol(arg._1.name, 1, smt.Converter.typeToSMT(arg._2)))
    })
    val initProcState = proc.sig.outParams.foldLeft(initProcState1)((acc, arg) => {
      acc + (arg._1 -> newHavocSymbol(arg._1.name, smt.Converter.typeToSMT(arg._2)))
    })
    frameList.clear()
    frameList += initProcState
    logState(verifyProcedureLog, "initProcState", initProcState)
    // add assumption.
    proc.requires.foreach(r => assertionTree.addAssumption(evaluate(r, initProcState, ArrayBuffer.empty, 0, procScope)))
    // simulate procedure execution.
    val finalState = simulateStmt(0, List.empty, proc.body, initProcState, frameList, procScope, label, addAssumptionToTree _, addAssertToTree _)
    // create frame table.
    frameList += finalState
    logState(verifyProcedureLog, "finalState", finalState)

    val simTable = ArrayBuffer(frameList.clone())
    // add assertions.
    proc.ensures.foreach {
      e => {
        val name = "postcondition"
        val expr = evaluate(e, finalState, ArrayBuffer(initProcState), 1, procScope)
        val assert = AssertInfo(name, label, simTable.clone(), procScope, 1, smt.BooleanLit(true), expr, List.empty, e.position)
        frameLog.debug("FrameTable: {}", assert.frameTable.toString())
        // FIXME: need to store simTable here.
        assertionTree.addAssert(assert)
      }
    }
    resetState()

  }

  def getDefaultSymbolTable(scope : Scope) : SymbolTable = {
    scope.map.foldLeft(Map.empty[Identifier, smt.Expr]){
      (mapAcc, decl) => {
        decl._2 match {
          case Scope.ConstantVar(id, typ) => mapAcc + (id -> smt.Symbol(id.name, smt.Converter.typeToSMT(typ)))
          case Scope.Function(id, typ) => mapAcc + (id -> smt.Symbol(id.name, smt.Converter.typeToSMT(typ)))
          case Scope.EnumIdentifier(id, typ) => mapAcc + (id -> smt.EnumLit(id.name, smt.EnumType(typ.ids.map(_.toString))))
          case Scope.InputVar(id, typ) => mapAcc + (id -> smt.Symbol(id.name, smt.Converter.typeToSMT(typ)))
          case Scope.OutputVar(id, typ) => mapAcc + (id -> smt.Symbol(id.name, smt.Converter.typeToSMT(typ)))
          case Scope.StateVar(id, typ) => mapAcc + (id -> smt.Symbol(id.name, smt.Converter.typeToSMT(typ)))
          case Scope.SharedVar(id, typ) => mapAcc + (id -> smt.Symbol(id.name, smt.Converter.typeToSMT(typ)))
          case _ => mapAcc
        }
      }
    }
  }
  def getIndexedSymbolTable(scope : Scope, index : Integer) : SymbolTable = {
    scope.map.foldLeft(Map.empty[Identifier, smt.Expr]){
      (mapAcc, decl) => {
        decl._2 match {
          case Scope.ConstantVar(id, typ) => mapAcc + (id -> smt.Symbol(id.name, smt.Converter.typeToSMT(typ)))
          case Scope.Function(id, typ) => mapAcc + (id -> smt.Symbol(id.name, smt.Converter.typeToSMT(typ)))
          case Scope.EnumIdentifier(id, typ) => mapAcc + (id -> smt.EnumLit(id.name, smt.EnumType(typ.ids.map(_.toString))))
          case Scope.InputVar(id, typ) => mapAcc + (id -> smt.Symbol(id.name + "$" + index.toString(), smt.Converter.typeToSMT(typ)))
          case Scope.OutputVar(id, typ) => mapAcc + (id -> smt.Symbol(id.name + "$" + index.toString(), smt.Converter.typeToSMT(typ)))
          case Scope.StateVar(id, typ) => mapAcc + (id -> smt.Symbol(id.name + "$" + index.toString(), smt.Converter.typeToSMT(typ)))
          case Scope.SharedVar(id, typ) => mapAcc + (id -> smt.Symbol(id.name + "$" + index.toString(), smt.Converter.typeToSMT(typ)))
          case _ => mapAcc
        }
      }
    }
  }
  def getPrimeSymbolTable(scope : Scope) : SymbolTable = {
    scope.map.foldLeft(Map.empty[Identifier, smt.Expr]){
      (mapAcc, decl) => {
        decl._2 match {
          case Scope.ConstantVar(id, typ) => mapAcc + (id -> smt.Symbol(id.name, smt.Converter.typeToSMT(typ)))
          case Scope.Function(id, typ) => mapAcc + (id -> smt.Symbol(id.name, smt.Converter.typeToSMT(typ)))
          case Scope.EnumIdentifier(id, typ) => mapAcc + (id -> smt.EnumLit(id.name, smt.EnumType(typ.ids.map(_.toString))))
          case Scope.InputVar(id, typ) => mapAcc + (id -> smt.Symbol(id.name, smt.Converter.typeToSMT(typ)))
          case Scope.OutputVar(id, typ) => mapAcc + (id -> smt.Symbol(id.name + "!", smt.Converter.typeToSMT(typ)))
          case Scope.StateVar(id, typ) => mapAcc + (id -> smt.Symbol(id.name + "!", smt.Converter.typeToSMT(typ)))
          case Scope.SharedVar(id, typ) => mapAcc + (id -> smt.Symbol(id.name + "!", smt.Converter.typeToSMT(typ)))
          case _ => mapAcc
        }
      }
    }
  }

  def createTransitionRelation(ctx : Scope, st : lang.Statement, x0 : SymbolTable, x1 : SymbolTable, label : String) : smt.Expr = {
    var assumptions : ArrayBuffer[smt.Expr] = new ArrayBuffer[smt.Expr]()
    def addAssumption(e : smt.Expr) : Unit = { assumptions += e }
    var assertions  : ArrayBuffer[AssertInfo] = new ArrayBuffer[AssertInfo]()
    def addAssertion(e : AssertInfo) : Unit = { assertions += e }

    // Symbolically simulate statement.
    val frameTbl : FrameTable = ArrayBuffer.empty
    val symbolicState = simulateStmt(0, List.empty, st, x0, frameTbl, ctx, label, addAssumption _, addAssertion _)
    // Compute init expression from the result of symbolic simulation.
    val symbolicExpressions = (symbolicState.map {
      p => {
        val id = p._1
        ctx.get(id).get match {
          case Scope.StateVar(_, _) | Scope.OutputVar(_, _) | Scope.SharedVar(_, _) =>
            val lhs = x1.get(id).get
            val rhs = p._2
            smt.OperatorApplication(smt.EqualityOp, List(lhs, rhs))
          case _ =>
            smt.BooleanLit(true)
        }
      }
    }.toList ++ assumptions.toList).filter(p => p != smt.BooleanLit(true))
    // Return a conjunction of these expressions.
    smt.Operator.conjunction(symbolicExpressions)
  }

  def synthesizeInvariants(ctx : Scope, filter : ((Identifier, List[ExprDecorator]) => Boolean), synthesizer : smt.SynthesisContext, logic : String, sygusTypeConvert : Boolean) : Option[lang.Expr] = {
    resetState()

    val passManager = new PassManager("sygusTypeConverter")
    // Convert enum type
    if (sygusTypeConvert) {
      passManager.addPass(new EnumTypeAnalysis())
      passManager.addPass(new EnumTypeRenamer(logic))
    }
    // Synthesis module
    val synthesisModule = passManager.run(module, Scope.empty).get
    val synthesisCtx = Scope.empty + synthesisModule

    // assumptions.
    var initAssumptions : ArrayBuffer[smt.Expr] = new ArrayBuffer[smt.Expr]()
    var nextAssumptions : ArrayBuffer[smt.Expr] = new ArrayBuffer[smt.Expr]()
    def initAddAssumption(e : smt.Expr) : Unit = { initAssumptions += e }
    def nextAddAssumption(e : smt.Expr) : Unit = { nextAssumptions += e }
    // assertions.
    var initAssertions : ArrayBuffer[AssertInfo] = new ArrayBuffer[AssertInfo]()
    def initAddAssertion(e : AssertInfo) : Unit = { initAssertions += e }
    var nextAssertions : ArrayBuffer[AssertInfo] = new ArrayBuffer[AssertInfo]()
    def nextAddAssertion(e : AssertInfo) : Unit = { nextAssertions += e }

    val defaultSymbolTable = getDefaultSymbolTable(synthesisCtx)
    val primeSymbolTable = getPrimeSymbolTable(synthesisCtx)
    // FIXME: Need to account for assumptions and assertions.
    val initFrameTbl : FrameTable = ArrayBuffer.empty
    val initState = simulateStmt(0, List.empty, synthesisModule.init.get.body, defaultSymbolTable, initFrameTbl, synthesisCtx, "synthesize", initAddAssumption _, initAddAssertion _)
    val nextFrameTbl : FrameTable = ArrayBuffer(initState)
    val nextState = simulateStmt(0, List.empty, synthesisModule.next.get.body, defaultSymbolTable, nextFrameTbl, synthesisCtx, "synthesize", nextAddAssumption _, nextAddAssertion _)
    val assertions = nextAssertions.map {
      assert => {
        if (assert.pathCond == smt.BooleanLit(true)) {
          assert.expr
        } else {
          smt.OperatorApplication(smt.ImplicationOp, List(assert.pathCond, assert.expr))
        }
      }
    }.toList
    val invariants = synthesisCtx.specs.map(specVar => {
      val prop = synthesisModule.properties.find(p => p.id == specVar.varId).get
      if (filter(prop.id, prop.params)) {
        Some(evaluate(prop.expr, defaultSymbolTable, ArrayBuffer.empty, 0, synthesisCtx))
      } else {
        None
      }
    }).flatten.toList
    // Compute init expression from the result of symbolic simulation.
    val initExprs = (initState.map {
      p => {
        val lhs = defaultSymbolTable.get(p._1).get
        val rhs = p._2
        if (lhs == rhs) { smt.BooleanLit(true) }
        else { smt.OperatorApplication(smt.EqualityOp, List(lhs, rhs)) }
      }
    }.toList ++ initAssumptions.toList).filter(p => p != smt.BooleanLit(true))
    val initExpr : smt.Expr = initExprs.size match {
      case 0 => smt.BooleanLit(true)
      case 1 => initExprs(0)
      case _ => smt.OperatorApplication(smt.ConjunctionOp, initExprs)
    }
    // Do the same for next expressions.
    val nextExprs = (nextState.map {
      p => {
        val lhs = primeSymbolTable.get(p._1).get
        val rhs = p._2
        smt.OperatorApplication(smt.EqualityOp, List(lhs, rhs))
      }
    }.toList ++ nextAssumptions.toList).filter(p => p != smt.BooleanLit(true))
    val nextExpr : smt.Expr = nextExprs.size match {
      case 0 => smt.BooleanLit(true)
      case 1 => nextExprs(0)
      case _ => smt.OperatorApplication(smt.ConjunctionOp, nextExprs)
    }
    val verificationConditions = assertions ++ invariants
    Utils.assert(verificationConditions.size > 0, "Must have at least one assertion/invariant.")
    Utils.assert(initAssertions.size == 0, "Must not have assertions in the init block for SyGuS.") 
    return synthesizer.synthesizeInvariant(initExpr, nextExpr, verificationConditions, synthesisCtx, logic)
  }

  /** Add module specifications (properties) to the list of proof obligations */
  def addAsserts(frameNumber : Int, symbolTable : SymbolTable, frameTbl : FrameTable, simTbl : SimulationTable,
                label : String, scope : Scope, filter : ((Identifier, List[ExprDecorator]) => Boolean),
                addAssert : (AssertInfo => Unit)) {

    scope.specs.foreach(specVar => {
      val prop = module.properties.find(p => p.id == specVar.varId).get
      if (filter(prop.id, prop.params)) {
        val property = AssertInfo(
            prop.name, label, simTbl, scope, frameNumber, smt.BooleanLit(true),
            evaluate(prop.expr, symbolTable, frameTbl, frameNumber, scope), prop.params, prop.expr.position)
        addAssert(property)
      }
    })
  }

  /** Add module-level axioms/assumptions. */
  def addModuleAssumptions(symbolTable : SymbolTable, frameTbl : FrameTable, frameNumber : Int, scope : Scope, addAssumption : (smt.Expr => Unit)) {
    module.axioms.foreach(ax => addAssumption(evaluate(ax.expr, symbolTable, frameTbl, frameNumber, scope)))
  }

  /** Assume assertions (for inductive proofs). */
  def assumeAssertions(symbolTable : SymbolTable, frameTbl : FrameTable, frameNumber : Int, scope : Scope, addAssumption : (smt.Expr => Unit)) {
    scope.specs.foreach(sp => addAssumption(evaluate(sp.expr, symbolTable, frameTbl, frameNumber, scope)))
  }

  def simulateModuleNext(frameNumber : Int, symbolTable: SymbolTable, frameTable : FrameTable, scope : Scope, label : String,
               addAssume : (smt.Expr => Unit), addAssert : (AssertInfo => Unit)) : SymbolTable = {
    simulateStmt(frameNumber, List.empty, module.next.get.body, symbolTable, frameTable, scope, label, addAssume, addAssert)
  }

  def simulateStmt(frameNumber : Int, pathConditions: List[smt.Expr], s: Statement,
               symbolTable: SymbolTable, frameTable : FrameTable, scope : Scope, label : String,
               addAssumption : (smt.Expr => Unit), addAssert : (AssertInfo => Unit)) : SymbolTable = {

    // Accumulate over a list of statements.
    def simulateStmtList(stmts: List[Statement], symbolTable: SymbolTable, scope : Scope) : SymbolTable = {
        return stmts.foldLeft(symbolTable){
        (acc,i) => simulateStmt(frameNumber, pathConditions, i, acc, frameTable, scope, label, addAssumption, addAssert);
      }
    }

    // Helper function to read from a record.
    def recordSelect(field : String, rec : smt.Expr) = {
      smt.OperatorApplication(smt.RecordSelectOp(field), List(rec))
    }
    // Helper function to update a record.
    def recordUpdate(field : String, rec : smt.Expr, newVal : smt.Expr) = {
      smt.OperatorApplication(smt.RecordUpdateOp(field), List(rec, newVal))
    }

    def simulateRecordUpdateExpr(st : smt.Expr, fields : List[String], newVal : smt.Expr) : smt.Expr = {
      fields match {
        case hd :: tl =>
          recordUpdate(hd, st, simulateRecordUpdateExpr(recordSelect(hd, st), tl, newVal))
        case Nil =>
          newVal
      }
    }

    def simulateAssign(lhss: List[Lhs], args: List[smt.Expr], input: SymbolTable, label : String) : SymbolTable = {
      var st : SymbolTable = input;
      def lhs(i: (Lhs,smt.Expr)) = { i._1 }
      def rhs(i: (Lhs,smt.Expr)) = { i._2 }
      (lhss zip args).foreach { x =>
        lhs(x) match {
          case LhsId(id) =>
            st = st + (id -> rhs(x))
          case LhsNextId(id) =>
            st = st + (id -> rhs(x))
          case LhsArraySelect(id, indices) =>
            st = st + (id -> smt.ArrayStoreOperation(st(id), indices.map(i => evaluate(i, st, frameTable, frameNumber, scope)), rhs(x)))
          case LhsRecordSelect(id, fields) =>
            st = st + (id -> simulateRecordUpdateExpr(st(id), fields.map(_.toString), rhs(x)))
          case LhsSliceSelect(id, slice) =>
            val resType = st(id).typ.asInstanceOf[smt.BitVectorType]
            val op = smt.BVReplaceOp(resType.width, slice.hi, slice.lo)
            val args = List(st(id), rhs(x))
            st = st + (id-> smt.OperatorApplication(op, args))
          case LhsVarSliceSelect(id, fields) =>
            // FIXME: Implement VarSliceSelect.
            throw new Utils.UnimplementedException("FIXME: Implement simulateAssign for VarSliceSelect.")
        }
      }
      return st
    }

    lazy val initPathCondExpr : smt.Expr = smt.BooleanLit(true)
    lazy val pathCondExpr = pathConditions.foldLeft(initPathCondExpr) {
      (acc, pc) => {
        smt.OperatorApplication(smt.ConjunctionOp, List(acc, pc))
      }
    }

    frameLog.debug("statement: %s".format(s.toString()))
    frameLog.debug("symbolTable: %s".format(symbolTable.toString()))
    s match {
      case SkipStmt() => return symbolTable
      case AssertStmt(e, id) =>
        val frameTableP = frameTable.clone()
        frameTableP += symbolTable
        val simTable = ArrayBuffer(frameTableP)
        val assertionName : String = id match {
          case None => "assertion"
          case Some(i) => i.toString()
        }
        val assertExpr = evaluate(e,symbolTable, frameTable, frameNumber, scope)
        val assert = AssertInfo(
                assertionName, label, simTable.clone(),
                scope, frameNumber, pathCondExpr,
                assertExpr, List.empty, s.position)
        assertLog.debug("Assertion: {}", e.toString)
        assertLog.debug("VC: {}", assertExpr.toString)
        frameLog.debug("FrameTableSize: {}", frameTableP.size)
        addAssert(assert)
        return symbolTable
      case AssumeStmt(e, id) =>
        val assumpExpr = evaluate(e,symbolTable, frameTable, frameNumber, scope)
        //UclidMain.println("----Assumption Expr ---- " + e.toString)
        val effectiveExpr = if (pathCondExpr == smt.BooleanLit(true)) {
          assumpExpr
        } else {
          smt.OperatorApplication(smt.ImplicationOp, List(pathCondExpr, assumpExpr))
        }
        addAssumption(effectiveExpr)
        return symbolTable
      case HavocStmt(h) =>
        h match {
          case HavocableId(id) =>
            //UclidMain.println("------New Havoc Symbol------!")
            return symbolTable.updated(id, newHavocSymbol(id.name, smt.Converter.typeToSMT(scope.typeOf(id).get)))
          case HavocableNextId(id) =>
            throw new Utils.AssertionError("HavocableNextIds should have eliminated by now.")
          case HavocableFreshLit(f) =>
            throw new Utils.AssertionError("Fresh literals must have been eliminated by now.")
        }
      case AssignStmt(lhss,rhss) =>
        val es = rhss.map(i => evaluate(i, symbolTable, frameTable, frameNumber, scope));
        return simulateAssign(lhss, es, symbolTable, label)
      case BlockStmt(vars, stmts) =>
        val declaredVars = vars.flatMap(vs => vs.ids.map(v => (v, vs.typ)))
        val initSymbolTable = symbolTable
        val localSymbolTable = declaredVars.foldLeft(initSymbolTable) { 
          (acc, v) => acc + (v._1 -> newHavocSymbol(v._1.name, smt.Converter.typeToSMT(v._2)))
        }
        val overwrittenSymbols : List[(Identifier, smt.Expr)] = declaredVars.foldLeft(List.empty[(Identifier, smt.Expr)]) {
          (acc, v) => {
            initSymbolTable.get(v._1) match {
              case None => acc
              case Some(expr) => (v._1 -> expr) :: acc
            }
          }
        }

        frameLog.debug("declared variables  : " + vars.toString())
        frameLog.debug("init symbol table   : " + initSymbolTable.toString())
        frameLog.debug("local symbol table  : " + localSymbolTable.toString())
        frameLog.debug("overwritten symbols : " + overwrittenSymbols.toString())

        val simTable1 = simulateStmtList(stmts, localSymbolTable, scope + vars)
        val simTable2 = declaredVars.foldLeft(simTable1)((tbl, p) => tbl - p._1)
        overwrittenSymbols.foldLeft(simTable2)((acc, p) => acc + (p._1 -> p._2))
      case IfElseStmt(e,then_branch,else_branch) =>
        var then_modifies : Set[Identifier] = writeSet(then_branch)
        var else_modifies : Set[Identifier] = writeSet(else_branch)
        // compute in parallel.
        val condExpr = evaluate(e, symbolTable, frameTable, frameNumber, scope)
        val negCondExpr = smt.OperatorApplication(smt.NegationOp, List(condExpr))
        var then_st : SymbolTable = simulateStmt(frameNumber, condExpr :: pathConditions, then_branch, symbolTable, frameTable, scope, label, addAssumption, addAssert)
        var else_st : SymbolTable = simulateStmt(frameNumber, negCondExpr :: pathConditions, else_branch, symbolTable, frameTable, scope, label, addAssumption, addAssert)
        return symbolTable.keys.filter { id => then_modifies.contains(id) || else_modifies.contains(id) }.
          foldLeft(symbolTable){ (acc,id) =>
            acc.updated(id, smt.OperatorApplication(smt.ITEOp, List(condExpr, then_st(id), else_st(id))))
          }
      case ForStmt(_, _, _, _) => throw new Utils.AssertionError("Cannot symbolically execute for loops.")
      case WhileStmt(_, _, _) => throw new Utils.AssertionError("Cannot symbolically execute while loops.")
      case CaseStmt(_) => throw new Utils.AssertionError("Cannot symbolically execute case statement.")
      case ProcedureCallStmt(id,lhss,args) => throw new Utils.AssertionError("Cannot symbolically execute procedure calls.")
      case ModuleCallStmt(_) => throw new Utils.AssertionError("Cannot symbolically execute module calls.")
    }
  }

  def writeSet(stmt: Statement) : Set[Identifier] = stmt match {
    case SkipStmt() => Set.empty
    case AssertStmt(e, id) => Set.empty
    case AssumeStmt(e, id) => Set.empty
    case HavocStmt(h) => 
      h match {
        case HavocableId(id) =>
          Set(id)
        case HavocableNextId(id) =>
          throw new Utils.AssertionError("HavocableNextIds should have been eliminated by now.")
        case HavocableFreshLit(f) =>
          throw new Utils.AssertionError("Fresh literals must have been eliminated by now.")
      }
    case AssignStmt(lhss,rhss) =>
      return lhss.map(lhs => lhs.ident).toSet
    case BlockStmt(vars, stmts) =>
      val declaredVars : Set[Identifier] = vars.flatMap(vs => vs.ids.map(id => id)).toSet
      return writeSets(stmts) -- declaredVars
    case IfElseStmt(e,then_branch,else_branch) =>
      return writeSet(then_branch) ++ writeSet(else_branch)
    case ForStmt(id, typ, range, body) => return writeSet(body)
    case WhileStmt(_, body, invs) => return writeSet(body)
    case CaseStmt(body) =>
      return body.foldLeft(Set.empty[Identifier]) { (acc,i) => acc ++ writeSet(i._2) }
    case ProcedureCallStmt(id,lhss,args) =>
      throw new Utils.RuntimeError("ProcedureCallStmt must have been inlined by now.")
    case ModuleCallStmt(id) =>
      throw new Utils.RuntimeError("ModuleCallStmt must have been inlined by now.")
  }
  def writeSets(stmts: List[Statement]) : Set[Identifier] = {
    return stmts.foldLeft(Set.empty[Identifier]){(acc,s) => acc ++ writeSet(s)}
  }

  def substitute(e: Expr, id: Identifier, arg: Expr) : Expr = {
     e match {
       case OperatorApplication(op,args) =>
         return OperatorApplication(op, args.map(x => substitute(x, id, arg)))
       case ArraySelectOperation(a,index) =>
         return ArraySelectOperation(a, index.map(x => substitute(x, id, arg)))
       case ArrayStoreOperation(a,index,value) =>
         return ArrayStoreOperation(a, index.map(x => substitute(x, id, arg)), substitute(value, id, arg))
       case FuncApplication(f,args) =>
         return FuncApplication(substitute(f,id,arg), args.map(x => substitute(x,id,arg)))
       case Lambda(idtypes, le) =>
         Utils.assert(idtypes.exists(x => x._1.name == id.name), "Lambda arguments of the same name")
         return Lambda(idtypes, substitute(le, id, arg))
       case IntLit(n) => return e
       case BoolLit(b) => return e
       case Identifier(i) => return (if (id.name == i) arg else e)
       case _ => throw new Utils.UnimplementedException("Should not get here")
     }
  }

  def substituteSMT(e: smt.Expr, s: smt.Symbol, arg: smt.Expr) : smt.Expr = {
     e match {
       case smt.OperatorApplication(op,args) =>
         return smt.OperatorApplication(op, args.map(x => substituteSMT(x, s, arg)))
       case smt.ArraySelectOperation(a,index) =>
         return smt.ArraySelectOperation(a, index.map(x => substituteSMT(x, s, arg)))
       case smt.ArrayStoreOperation(a,index,value) =>
         return smt.ArrayStoreOperation(a, index.map(x => substituteSMT(x, s, arg)), substituteSMT(value, s, arg))
       case smt.FunctionApplication(f,args) =>
         return smt.FunctionApplication(substituteSMT(f,s,arg), args.map(x => substituteSMT(x,s,arg)))
       case smt.Lambda(idtypes, le) =>
         Utils.assert(idtypes.exists(x => x.id == s.id), "Lambda arguments of the same name")
         return smt.Lambda(idtypes, substituteSMT(le, s, arg))
       case smt.IntLit(n) => return e
       case smt.BooleanLit(b) => return e
       case smt.Symbol(id,typ) => return (if (id == s.id) arg else e)
       case _ => throw new Utils.UnimplementedException("Should not get here")
     }
  }

  def evaluate(e: Expr, symbolTable: SymbolTable, frameTable : FrameTable, frameNumber : Int, scope : Scope) : smt.Expr = {
    frameLog.debug("expr: %s".format(e.toString()))
    frameLog.debug("symbolTable: %s".format(symbolTable.toString()))
    def idToSMT(id : lang.Identifier, scope : lang.Scope, past : Int) : smt.Expr = {
      val smtType = scope.typeOf(id) match {
        case Some(typ) => smt.Converter.typeToSMT(typ)
        case None => throw new Utils.UnknownIdentifierException(id)
      }

      if (scope.isQuantifierVar(id)) { smt.Symbol(id.name, smtType) }
      else {
        past match {
          case 0 => symbolTable(id)
          case _ =>
            if (frameNumber - past < 0) {
              newHavocSymbol(id.name, smtType)
            } else {
              frameTable(frameNumber - past).get(id) match {
                case Some(expr) => expr
                case None => //UclidMain.println("--------New Havoc Symbol!------ Past = " + past.toString)
                  newHavocSymbol(id.name, smtType)
  
              }
            }
        }
      }
    }
    smt.Converter.exprToSMT(e, idToSMT, scope)
  }
}<|MERGE_RESOLUTION|>--- conflicted
+++ resolved
@@ -100,13 +100,11 @@
   def newConstantSymbol(name: String, t: smt.Type) = {
     new smt.Symbol("const_" + name, t)
   }
-<<<<<<< HEAD
+
   def newTaintSymbol(name: String, t: smt.Type) = {
     new smt.Symbol("taint_" + UniqueIdGenerator.unique() + "_" + name, t)
   }
 
-=======
->>>>>>> 50b427e9
   def resetState() {
     assertionTree.resetToInitial()
     symbolTable = Map.empty
@@ -512,12 +510,8 @@
         throw new Utils.UnimplementedException("'" + e + "' is not yet supported.")
     }
   }
-<<<<<<< HEAD
-
-  def get_next_lambda(init_symTab: Map[Identifier, smt.Expr], addAssertions : Boolean, addAssertionsAsAssumes : Boolean,
-=======
+
   def getNextLambda(init_symTab: Map[Identifier, smt.Expr], addAssertions : Boolean, addAssertionsAsAssumes : Boolean,
->>>>>>> 50b427e9
                       scope : Scope, label : String, filter : ((Identifier, List[ExprDecorator]) => Boolean)) =
   {
 
@@ -553,28 +547,16 @@
     if (addAssertionsAsAssumes) { assumeAssertions(currentState, frameList, numPastFrames, scope, addAssumesToList _) }
 
     val num_module_asserts = asserts.length - num_state_asserts
-<<<<<<< HEAD
-    //val reverse_end_map = currentState.map(_.swap)
-    val final_vars = getVarsInOrder(newInputSymbols(currentState, 0, scope).map(_.swap), scope)
-    //UclidMain.println("Final Vars " + currentState.toString)
-    // OutputVars are not replaced ?
-=======
+
+    // Output/Input vars are renamed in renameStatesLambda
     val final_vars = getVarsInOrder(currentState.map(_.swap), scope)
->>>>>>> 50b427e9
+
     val conjunct = if (assumes.length > 1) smt.OperatorApplication(smt.ConjunctionOp, assumes.toList)
                     else if (assumes.length == 0) new smt.BooleanLit(true)
                     else assumes(0)
     val lambda = smt.Lambda((init_vars.flatten ++ final_vars.flatten).map(p => p.asInstanceOf[smt.Symbol]), conjunct)
-<<<<<<< HEAD
-    //UclidMain.println("The symbol table after step #1")
-    //UclidMain.println(currentState.toString)
-    //UclidMain.println("The assumptions")
-    //UclidMain.println(assumes.toString)
-    //UclidMain.println("The lambda: " + lambda.toString)
-    //UclidMain.println("The supports: " + get_supports(lambda).toString)
-=======
+
     defaultLog.debug("The supports: " + getSupports(lambda).toString)
->>>>>>> 50b427e9
     (lambda, asserts.toList, currentState,
       hyper_asserts.toList)
   }
@@ -586,22 +568,13 @@
                               solver: smt.Context) = {
       // At this point symbolTable must have the initial symbols.
       resetState()
-<<<<<<< HEAD
-      val init_lambda = get_init_lambda(false, true, false, scope, "init_lambda", filter)
-      val next_lambda = get_next_lambda(init_lambda._3, true, false, scope, "next_lambda", filter)
+
+      val init_lambda = getInitLambda(false, true, false, scope, label, filter)
+      val next_lambda = getNextLambda(init_lambda._3, true, false, scope, label, filter)
       val s = new LazySCSolver(this)
       s.getTaintInitLambda(init_lambda._1, scope, solver)
       s.getNextTaintLambda(next_lambda._1)
-      /*next_lambda._4.foreach {
-        assert =>
-          UclidMain.println("Next HyperAssert " + assert.expr.toString)
-          UclidMain.println("Next HyperAssert PathCond " + assert.pathCond)
-      }*/
-      //UclidMain.println("Next Lambda : " + next_lambda._1.toString)
-=======
-      val init_lambda = getInitLambda(false, true, false, scope, label, filter)
-      val next_lambda = getNextLambda(init_lambda._3, true, false, scope, label, filter)
->>>>>>> 50b427e9
+
       val num_copies = getMaxHyperInvariant(scope)
       val simRecord = new SimulationTable
       var prevVarTable = new ArrayBuffer[List[List[smt.Expr]]]()
@@ -923,6 +896,13 @@
       }
       case Scope.SharedVar(id, typ) => {
         val newVariable = newStateSymbol(id.name, frameNumber, smt.Converter.typeToSMT(typ))
+        val stateExpr = st.get(id).get
+        val smtExpr = smt.OperatorApplication(smt.EqualityOp, List(newVariable, stateExpr))
+        Some(id, newVariable, smtExpr)
+
+      }
+      case Scope.InputVar(id, typ) => {
+        val newVariable = newInputSymbol(id.name, frameNumber, smt.Converter.typeToSMT(typ))
         val stateExpr = st.get(id).get
         val smtExpr = smt.OperatorApplication(smt.EqualityOp, List(newVariable, stateExpr))
         Some(id, newVariable, smtExpr)
