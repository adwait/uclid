/*
 * UCLID5 Verification and Synthesis Engine
 *
 * Copyright (c) 2017. The Regents of the University of California (Regents).
 * All Rights Reserved.
 *
 * Permission to use, copy, modify, and distribute this software
 * and its documentation for educational, research, and not-for-profit purposes,
 * without fee and without a signed licensing agreement, is hereby granted,
 * provided that the above copyright notice, this paragraph and the following two
 * paragraphs appear in all copies, modifications, and distributions.
 *
 * Contact The Office of Technology Licensing, UC Berkeley, 2150 Shattuck Avenue,
 * Suite 510, Berkeley, CA 94720-1620, (510) 643-7201, otl@berkeley.edu,
 * http://ipira.berkeley.edu/industry-info for commercial licensing opportunities.
 *
 * IN NO EVENT SHALL REGENTS BE LIABLE TO ANY PARTY FOR DIRECT, INDIRECT, SPECIAL,
 * INCIDENTAL, OR CONSEQUENTIAL DAMAGES, INCLUDING LOST PROFITS, ARISING OUT OF
 * THE USE OF THIS SOFTWARE AND ITS DOCUMENTATION, EVEN IF REGENTS HAS BEEN
 * ADVISED OF THE POSSIBILITY OF SUCH DAMAGE.
 *
 * REGENTS SPECIFICALLY DISCLAIMS ANY WARRANTIES, INCLUDING, BUT NOT LIMITED TO,
 * THE IMPLIED WARRANTIES OF MERCHANTABILITY AND FITNESS FOR A PARTICULAR PURPOSE.
 * THE SOFTWARE AND ACCOMPANYING DOCUMENTATION, IF ANY, PROVIDED HEREUNDER IS
 * PROVIDED "AS IS". REGENTS HAS NO OBLIGATION TO PROVIDE MAINTENANCE, SUPPORT,
 * UPDATES, ENHANCEMENTS, OR MODIFICATIONS.
 *
 * Authors: Rohit Sinha, Pramod Subramanyan

 * UCLID main file.
 *
 */

package uclid

import scala.util.parsing.combinator._
import scala.collection.immutable._
import uclid.lang._
import lang.Module
import lang.Identifier

/**
 * Created by Rohit Sinha on 5/23/15.
 * With lots of updates by Pramod Subramanyan in the summer of 2017.
 */
object UclidMain {
  object options {
      var help : Boolean = false
      var mainModule: String = "main"
      var srcFiles: List[String] = Nil
      var debugOptions : Set[String] = Set.empty[String]
  }

  def getOptions(args: Array[String]) {
    def isSwitch(s : String) = (s(0) == '-')
    var ignore = false

    for (i <- args.indices) {
      if (ignore) {
        ignore = false
      } else if ( isSwitch(args(i)) ) {
        if (args(i) == "--main" || args(i) == "-m") {
          if (i+1 < args.length) {
            options.mainModule = args(i+1)
            ignore = true
          } else {
            println("Expected name of main module after switch '" + args(i) + "'")
            options.help = true;
          }
        } else if (args(i) == "--debug" || args(i) == "-d") {
          if (i+1 < args.length) {
            options.debugOptions = args(i+1).split("+").toSet
            ignore = true
          } else {
            println("Expected list of debug modules after switch '" + args(i) + "'")
            options.help = true;
          }
        } else if (args(i) == "--help" || args(i) == "-h") {
          options.help = true;
        } else {
          println("Unknown argument: " + args(i))
          println(usage)
          sys.exit(1)
        }
      } else {
        options.srcFiles = args(i) :: options.srcFiles
      }
    }
  }

  val usage = """
    Usage: UclidMain [options] filename [filenames]
    Options:
      -h/--help : This message.
      -m/--main : Set the main module.
      -d/--debug : Debug options.
  """
  def main(args: Array[String]) {
    if (args.length == 0) println(usage)
    val opts = getOptions(args)

    if (options.help) {
      println(usage)
      sys.exit(1)
    }
    try {
      val mainModuleName = Identifier(options.mainModule)
      val modules = compile(options.srcFiles, mainModuleName)
      val mainModule = instantiate(modules, mainModuleName)
      mainModule match {
        case Some(m) => execute(m)
        case None    => throw new Utils.ParserError("Unable to find main module.", None, None)
      }
    }
    catch  {
      case (p : Utils.ParserError) =>
        println("%s error at %s. %s\n%s".format(p.errorName, p.positionStr, p.getMessage, p.fullStr))
        System.exit(1)
      case (typeErrors : Utils.TypeErrorList) =>
        typeErrors.errors.foreach {
          (p) => {
            println("Type error at %s. %s\n%s".format(p.positionStr, p.getMessage, p.fullStr))
          }
        }
        println("Parsing failed. %d errors found.".format(typeErrors.errors.size))
      case (ps : Utils.ParserErrorList) =>
        ps.errors.foreach {
          (err) => {
            println("Error at " + err._2.toString + ". " + err._1 + ".\n" + err._2.pos.longString)
          }
        }
        println("Parsing failed. " + ps.errors.size.toString + " errors found.")
      case(a : Utils.AssertionError) =>
        println("[Assertion Failure]: " + a.getMessage)
        a.printStackTrace()
        System.exit(2)
    }
  }

  def compile(srcFiles : List[String], mainModuleName : Identifier) : List[Module] = {
    type NameCountMap = Map[Identifier, Int]
    var nameCnt : NameCountMap = Map().withDefaultValue(0)

    val passManager = new PassManager()
    // passManager.addPass(new ASTPrinter("ASTPrinter$1"))
    val filenameAdderPass = new AddFilenameRewriter(None)
    passManager.addPass(filenameAdderPass)
    passManager.addPass(new LTLOperatorArgumentChecker())
    passManager.addPass(new LTLOperatorRewriter())
    passManager.addPass(new ExternalTypeAnalysis())
    passManager.addPass(new ExternalTypeRewriter())
    passManager.addPass(new OldExprRewriter())
    passManager.addPass(new InstanceModuleNameChecker())
    passManager.addPass(new InstanceModuleTypeRewriter())
    passManager.addPass(new TypeSynonymFinder())
    passManager.addPass(new TypeSynonymRewriter())
    passManager.addPass(new BitVectorSliceFindWidth())
    passManager.addPass(new ExpressionTypeChecker())
    passManager.addPass(new PolymorphicTypeRewriter())
    passManager.addPass(new ModuleTypeChecker())
    passManager.addPass(new SemanticAnalyzer())
    passManager.addPass(new ProcedureChecker())
    passManager.addPass(new ControlCommandChecker())
    passManager.addPass(new ComputeInstanceTypes())
    passManager.addPass(new FindProcedureDependency())
    passManager.addPass(new ProcedureInliner())
    passManager.addPass(new ForLoopUnroller())
    passManager.addPass(new BitVectorSliceConstify())
    passManager.addPass(new CaseEliminator())
<<<<<<< HEAD
    passManager.addPass(new ControlCommandChecker())
    passManager.addPass(new LTLNegatedNormalFormRewriter())
    passManager.addPass(new LTLPropertyRewriter())
    // passManager.addPass(new ASTPrinter("ASTPrinter$2"))
=======
    passManager.addPass(new FindFreshLiterals())
    passManager.addPass(new RewriteFreshLiterals())
>>>>>>> ee5811f4

    def parseFile(srcFile : String) : List[Module] = {
      val text = scala.io.Source.fromFile(srcFile).mkString
      filenameAdderPass.setFilename(srcFile)
      UclidParser.parseModel(srcFile, text)
    }

    val parsedModules = srcFiles.foldLeft(List.empty[Module]) {
      (acc, srcFile) => acc ++ parseFile(srcFile)
    }
    val modIdSeq = parsedModules.map(m => (m.id, m.position))
    val moduleErrors = SemanticAnalyzerPass.checkIdRedeclaration(modIdSeq, List.empty[ModuleError])
    if (moduleErrors.size > 0) {
      val errors = moduleErrors.map((me) => (me.msg, me.position))
      throw new Utils.ParserErrorList(errors)
    }
    // now process each module
    val init = (List.empty[Module], Scope.empty)
    // NOTE: The foldLeft/:: combination here reverses the order of modules.
    // The PassManager in instantiate calls run(ms : List[Module]); this version of run uses foldRight.
    // So modules end up being processed in the same order in both PassManagers.
    return parsedModules.foldLeft(init) {
      (acc, m) =>
        val modules = acc._1
        val context = acc._2
        val mP = passManager.run(m, context).get
        (mP :: modules, context +& mP)
    }._1
  }

  def instantiate(moduleList : List[Module], mainModuleName : Identifier) : Option[Module] = {
    if (moduleList.find(m => m.id == mainModuleName).isEmpty) {
      return None
    }

    // create pass manager.
    val passManager = new PassManager()
    passManager.addPass(new ModuleInstanceChecker())
    passManager.addPass(new ModuleDependencyFinder(mainModuleName))
    passManager.addPass(new StatelessAxiomFinder())
    passManager.addPass(new StatelessAxiomImporter(mainModuleName))
    passManager.addPass(new ExternalSymbolAnalysis())
    // passManager.addPass(new ASTPrinter("ASTPrinter$4"))
    passManager.addPass(new ModuleFlattener(mainModuleName))
    passManager.addPass(new ModuleEliminator(mainModuleName))
    passManager.addPass(new ModuleCleaner())
    passManager.addPass(new ExpressionTypeChecker())
    passManager.addPass(new ModuleTypeChecker())
    passManager.addPass(new SemanticAnalyzer())
    // passManager.addPass(new ASTPrinter("ASTPrinter$4"))

    // run passes.
    val moduleListP = passManager.run(moduleList)

    // return main module.
    moduleListP.find((m) => m.id == mainModuleName)
  }

  def execute(module : Module) : List[CheckResult] = {
    // execute the control module
    var symbolicSimulator = new SymbolicSimulator(module)
    var z3Interface = smt.Z3Interface.newInterface()
    return symbolicSimulator.execute(z3Interface)
  }
}<|MERGE_RESOLUTION|>--- conflicted
+++ resolved
@@ -167,15 +167,11 @@
     passManager.addPass(new ForLoopUnroller())
     passManager.addPass(new BitVectorSliceConstify())
     passManager.addPass(new CaseEliminator())
-<<<<<<< HEAD
-    passManager.addPass(new ControlCommandChecker())
     passManager.addPass(new LTLNegatedNormalFormRewriter())
     passManager.addPass(new LTLPropertyRewriter())
     // passManager.addPass(new ASTPrinter("ASTPrinter$2"))
-=======
     passManager.addPass(new FindFreshLiterals())
     passManager.addPass(new RewriteFreshLiterals())
->>>>>>> ee5811f4
 
     def parseFile(srcFile : String) : List[Module] = {
       val text = scala.io.Source.fromFile(srcFile).mkString
