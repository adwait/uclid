--- conflicted
+++ resolved
@@ -230,11 +230,7 @@
   override def toString() : String = {
     val aexp = "(or " + total.mkString("\t\n") + ")"
     val query = if (sygusSyntax) {
-<<<<<<< HEAD
-      defineDecls + out + "(constraint (not " + aexp +"))\n(check-synth)\n"
-=======
-      synthDeclCommands + out + "(constraint (not " + aexp +"))\n(check-synth)\n"
->>>>>>> 5b8d7e8f
+      defineDecls + synthDeclCommands + out + "(constraint (not " + aexp +"))\n(check-synth)\n"
     } else {
       out + "(assert " + aexp +")\n(check-sat)\n"
     }
