/*
 * UCLID5 Verification and Synthesis Engine
 *
 * Copyright (c) 2017.
 * Sanjit A. Seshia, Rohit Sinha and Pramod Subramanyan.
 *
 * All Rights Reserved.
 * Redistribution and use in source and binary forms, with or without
 * modification, are permitted provided that the following conditions are
 * met:
 * 1. Redistributions of source code must retain the above copyright notice,
 *
 * this list of conditions and the following disclaimer.
 * 2. Redistributions in binary form must reproduce the above copyright
 * notice, this list of conditions and the following disclaimer in the
 *
 * documentation and/or other materials provided with the distribution.
 * 3. Neither the name of the copyright holder nor the names of its
 * contributors may be used to endorse or promote products derived from this
 * software without specific prior written permission.
 *
 * THIS SOFTWARE IS PROVIDED BY THE COPYRIGHT HOLDERS AND CONTRIBUTORS "AS
 * IS" AND ANY EXPRESS OR IMPLIED WARRANTIES, INCLUDING, BUT NOT LIMITED TO,
 * THE IMPLIED WARRANTIES OF MERCHANTABILITY AND FITNESS FOR A PARTICULAR
 * PURPOSE ARE DISCLAIMED. IN NO EVENT SHALL THE COPYRIGHT HOLDER OR
 * CONTRIBUTORS BE LIABLE FOR ANY DIRECT, INDIRECT, INCIDENTAL, SPECIAL,
 * EXEMPLARY, OR CONSEQUENTIAL DAMAGES (INCLUDING, BUT NOT LIMITED TO,
 * PROCUREMENT OF SUBSTITUTE GOODS OR SERVICES; LOSS OF USE, DATA, OR
 * PROFITS; OR BUSINESS INTERRUPTION) HOWEVER CAUSED AND ON ANY THEORY OF
 * LIABILITY, WHETHER IN CONTRACT, STRICT LIABILITY, OR TORT (INCLUDING
 * NEGLIGENCE OR OTHERWISE) ARISING IN ANY WAY OUT OF THE USE OF THIS
 * SOFTWARE, EVEN IF ADVISED OF THE POSSIBILITY OF SUCH DAMAGE.
 *
 * Authors: Rohit Sinha, Pramod Subramanyan
 *
 * SMT AST definition.
 *
 */
package uclid
package smt
import scala.util.matching.Regex
import uclid.lang.Identifier

sealed trait Type extends Hashable {
  override val hashBaseId = 22575 // Random number. Not super important, must just be unique for each abstract base class.
  def isBool = false
  def isInt = false
  def isBitVector = false
  def isTuple = false
  def isRecord = false
  def isMap = false
  def isArray = false
  def isEnum = false
  def isUninterpreted = false
  def isSynonym = false
  def isUndefined = false
  val typeNamePrefix : String
}
// Uninterpreted types.
case class UninterpretedType(name: String) extends Type {
  override val hashId = 100
  override val hashCode = computeHash
  override val md5hashCode = computeMD5Hash(name)
  override def toString = name.toString()
  override def isUninterpreted = true
  override val typeNamePrefix = "uninterpreted"
}
// The Boolean type.
case object BoolType extends Type {
  override val hashId = 101
  override val hashCode = computeHash
  override val md5hashCode = computeMD5Hash
  override def toString = "Bool"
  override def isBool = true
  override val typeNamePrefix = "bool"
}
// The integer type.
case object IntType extends Type {
  override val hashId = 102
  override val hashCode = computeHash
  override val md5hashCode = computeMD5Hash
  override def toString = "Int"
  override def isInt = true
  override val typeNamePrefix = "int"
}
// The bit-vector type.
case class BitVectorType(width: Int) extends Type
{
  override val hashId = mix(103, width)
  override val hashCode = computeHash
  override val md5hashCode = computeMD5Hash(width)
  override def toString = "(_ BitVec " + (width.toString) + ")"
  override def isBitVector = true
  override val typeNamePrefix = "bv" + width.toString()
}
object BitVectorType {
  val t = new Memo[Int, BitVectorType]((w : Int) => new BitVectorType(w))
}

sealed abstract class ProductType(fields : List[(String, Type)]) extends Type {
  lazy val fieldNames = fields.map(_._1)
  lazy val fieldTypes = fields.map(_._2)
  lazy val fieldIndices = (0 to fields.length - 1)
  def fieldType(name: String) : Option[Type] = fields.find((p) => p._1 == name).flatMap((f) => Some(f._2))
  def hasField(name: String) : Boolean = fields.find((p) => p._1 == name).isDefined
  def fieldIndex(name: String) : Int = fields.indexWhere((p) => p._1 == name)
}
case class TupleType(types: List[Type]) extends ProductType(((1 to types.length).map("_" + _.toString)).zip(types).toList) {
  override val hashId = 104
  override val hashCode = computeHash(types)
  override val md5hashCode = computeMD5Hash(types)
  override def toString = "tuple [" + Utils.join(types.map(_.toString), ", ") + "]"
  override def isTuple = true
  override val typeNamePrefix = "tuple"
}
case class RecordType(fields_ : List[(String, Type)]) extends ProductType(fields_) {
  override val hashId = 105
  override val hashCode = computeHash(fields_)
  override val md5hashCode = computeMD5Hash(fields_)
  override def toString = "record [" + Utils.join(fields_.map((f) => f._1.toString + " : " + f._2.toString), ", ") + "]"
  override def isRecord = true
  override val typeNamePrefix = "record"
}
case class MapType(inTypes: List[Type], outType: Type) extends Type {
  override val hashId = 106
  override val hashCode = computeHash(inTypes, outType)
  override val md5hashCode = computeMD5Hash(inTypes, outType)
  override def toString = {
    "map [" +
    inTypes.tail.fold(inTypes.head.toString){ (acc,i) => acc + "," + i.toString } +
    "] " + outType
  }
  override def isMap = true
  override val typeNamePrefix = "map"
}
case class ArrayType(inTypes: List[Type], outType: Type) extends Type {
  override val hashId = 107
  override val hashCode = computeHash(inTypes, outType)
  override val md5hashCode = computeMD5Hash(inTypes, outType)
  override def toString = {
    "array [" +
    inTypes.tail.fold(inTypes.head.toString){ (acc,i) => acc + "," + i.toString } +
    "] " + outType
  }
  override def isArray = true
  override val typeNamePrefix = "array"
}
case class EnumType(members : List[String]) extends Type {
  override val hashId = 108
  override val hashCode = computeHash(members)
  override val md5hashCode = computeMD5Hash(members)
  override def toString  = "enum {" + Utils.join(members, ", ") + "}"
  override def isEnum = true
  def fieldIndex(name : String) : Int = members.indexWhere(_ == name)
  override val typeNamePrefix = "enum"
}
case class SynonymType(name: String, typ: Type) extends Type {
  override val hashId = 109
  override val hashCode = computeHash(name, typ)
  override val md5hashCode = computeMD5Hash(name, typ)
  override def toString = "type %s = %s".format(name, typ.toString)
  override def isSynonym = true
  override val typeNamePrefix = "synonym"
}
case object UndefinedType extends Type {
  override val hashId = 110
  override val hashCode = finalize(hashId, 0)
  override val md5hashCode = computeMD5Hash
  override def toString = "undefined"
  override val typeNamePrefix = "undefined"
  override def isUndefined = true
}

trait Operator extends Hashable {
  override val hashBaseId : Int = 22446 // Random number.
  def resultType(args: List[Expr]) : Type
  def typeCheck (args: List[Expr]) : Unit = { }

  def checkNumArgs(args: List[Expr], expectedNumOperands : Int) : Unit = {
    Utils.assert(args.size == expectedNumOperands, "Operator '" + toString + "' requires " + expectedNumOperands + " operand(s).")
  }
  def checkNumArgsGt(args: List[Expr], expectedNumOperands : Int) : Unit = {
    Utils.assert(args.size >= expectedNumOperands, "Operator '" + toString + "' requires " + expectedNumOperands + " operand(s).")
  }
  def checkAllArgTypes(args: List[Expr], expectedType : Type) : Unit = {
    Utils.assert(args.forall(op => op.typ == expectedType), "Operator '" + toString + "' requires operand(s) of type: " + expectedType)
  }
  def checkAllArgsSameType(args: List[Expr]) : Unit = {
    args match {
      case Nil => Utils.assert(false, "Expected at least one operand for '" + toString + "' operator.")
      case head :: _ =>
        Utils.assert(args.forall(op => op.typ == head.typ),
            "Operands to '" + toString + "' must of the same type. Got: " +
            Utils.join(args.map(a => a.typ.toString()), " "))
    }
  }
}
object Operator {
  def conjunction(args: List[Expr]) = {
    val argsP = args.filter(a => (a != BooleanLit(true)))
    argsP.size match {
      case 0 => BooleanLit(true)
      case 1 => argsP(0)
      case _ => OperatorApplication(ConjunctionOp, argsP)
    }
  }
  def disjunction(args: List[Expr]) = {
    val argsP = args.filter(a => (a != BooleanLit(false)))
    argsP.size match {
      case 0 => BooleanLit(false)
      case 1 => argsP(0)
      case _ => OperatorApplication(DisjunctionOp, argsP)
    }
  }
}
// Operators that return integers.
abstract class IntResultOp extends Operator {
  override def resultType(args: List[Expr]) : Type = { IntType }
  override def typeCheck(args: List[Expr]) : Unit = { checkAllArgTypes(args, IntType) }
}
object IntAddOp extends IntResultOp {
  override val hashId = 200
  override val hashCode = computeHash
  override val md5hashCode = computeMD5Hash
  override def toString = "+"
}
object IntSubOp extends IntResultOp {
  override val hashId = 201
  override val hashCode = computeHash
  override val md5hashCode = computeMD5Hash
  override def toString = "-"
}
object IntMulOp extends IntResultOp {
  override val hashId = 202
  override val hashCode = computeHash
  override val md5hashCode = computeMD5Hash
  override def toString = "*"
}
object IntDivOp extends IntResultOp {
  override val hashId = 203
  override val hashCode = computeHash
  override val md5hashCode = computeMD5Hash
  override def toString = "div"
}

// Operators that return bitvectors.
abstract class BVResultOp(width : Int) extends Operator {
  override def resultType(args: List[Expr]) : Type = { BitVectorType.t(width) }
  override def typeCheck(args: List[Expr]) : Unit  = { checkNumArgs(args, 2); checkAllArgTypes(args, BitVectorType.t(width)) }
}
case class BVAddOp(w : Int) extends BVResultOp(w) {
  override val hashId = mix(w, 204)
  override val hashCode = computeHash
  override val md5hashCode = computeMD5Hash(w)
  override def toString = "bvadd"
}
case class BVSubOp(w : Int) extends BVResultOp(w) {
  override val hashId = mix(w, 205)
  override val hashCode = computeHash
  override val md5hashCode = computeMD5Hash(w)
  override def toString = "bvsub"
}
case class BVMulOp(w : Int) extends BVResultOp(w) {
  override val hashId = mix(w, 206)
  override val hashCode = computeHash
  override val md5hashCode = computeMD5Hash(w)
  override def toString = "bvmul"
}
case class BVMinusOp(w : Int) extends BVResultOp(w) {
  override val hashId = mix(w, 207)
  override val hashCode = computeHash
  override val md5hashCode = computeMD5Hash(w)
  override def toString = "bvneg"
  override def typeCheck(args: List[Expr]) : Unit  = { checkNumArgs(args, 1); checkAllArgTypes(args, BitVectorType.t(w)) }
}
case class BVAndOp(w : Int) extends BVResultOp(w) {
  override val hashId = mix(w, 208)
  override val hashCode = computeHash
  override val md5hashCode = computeMD5Hash(w)
  override def toString = "bvand"
}
case class BVOrOp(w : Int) extends BVResultOp(w) {
  override val hashId = mix(w, 209)
  override val hashCode = computeHash
  override val md5hashCode = computeMD5Hash(w)
  override def toString = "bvor"
}
case class BVXorOp(w : Int) extends BVResultOp(w) {
  override val hashId = mix(w, 210)
  override val hashCode = computeHash
  override val md5hashCode = computeMD5Hash(w)
  override def toString = "bvxor"
}
case class BVNotOp(w : Int) extends BVResultOp(w) {
  override val hashId = mix(w, 211)
  override val hashCode = computeHash
  override val md5hashCode = computeMD5Hash(w)
  override def toString = "bvnot"
  override def typeCheck(args: List[Expr]) : Unit  = { checkNumArgs(args, 1); checkAllArgTypes(args, BitVectorType.t(w)) }
}
case class BVExtractOp(hi : Int, lo : Int) extends BVResultOp(hi - lo + 1) {
  override val hashId = mix(lo, mix(hi, 212))
  override val hashCode = computeHash
  override val md5hashCode = computeMD5Hash(hi, lo)
  override def toString = "(_ extract " + hi + " " + lo + ")"
  override def typeCheck(args: List[Expr]) : Unit = {
    checkNumArgs(args, 1);
    Utils.assert(args(0).typ.isBitVector, "Argument to bitvector extract must be a bitvector.")
    val argBvType = args(0).typ.asInstanceOf[BitVectorType]
    Utils.assert(hi < argBvType.width && lo < argBvType.width && hi >= 0 && lo >= 0, "Invalid indices to bitvector extract.")
  }
}
case class BVConcatOp(w : Int) extends BVResultOp(w) {
  override val hashId = mix(w, 213)
  override val hashCode = computeHash
  override val md5hashCode = computeMD5Hash(w)
  override def toString = "concat"
  override def typeCheck(args: List[Expr]) : Unit = {
    checkNumArgs(args, 2);
    Utils.assert(args.forall(_.typ.isBitVector), "Argument to bitvector concat must be a bitvector.")
    val width = args.foldLeft(0)((acc, ai) => ai.typ.asInstanceOf[BitVectorType].width + acc)
    Utils.assert(width == w, "Incorrect width argument to BVConcatOp.")
  }
}
case class BVReplaceOp(w : Int, hi : Int, lo : Int) extends BVResultOp(w) {
  override val hashId = mix(lo, mix(hi, mix(w, 214)))
  override val hashCode = computeHash
  override val md5hashCode = computeMD5Hash(w, hi, lo)
  override def toString = "bvreplace " + hi + " " + lo
  override def typeCheck(args: List[Expr]) : Unit = {
    checkNumArgs(args, 2);
    Utils.assert(args.forall(_.typ.isBitVector), "Argument to bitvector concat must be a bitvector.")
    Utils.assert(args(0).typ.asInstanceOf[BitVectorType].width == w, "Incorrect width of first operand to BVReplaceOp.")
    Utils.assert(args(1).typ.asInstanceOf[BitVectorType].width == (hi-lo+1), "Incorrect width of second operand to BVReplaceOp.")
  }
}
case class BVSignExtOp(w : Int, e : Int) extends BVResultOp(w) {
  override val hashId = mix(w, 215)
  override val hashCode = computeHash
  override val md5hashCode = computeMD5Hash(w, e)
  override def toString = "(_ sign_extend %d)".format(e)
  override def typeCheck(args: List[Expr]) : Unit = {
    checkNumArgs(args, 1)
    Utils.assert(args.forall(_.typ.isBitVector), "Argument to sign_extend must be a bitvector.")
    val argW = args(0).typ.asInstanceOf[BitVectorType].width
    Utils.assert(e > 0, "Extension for sign_extend must be greater than zero.")
    Utils.assert((argW + e) == w, "Incorrect width for first operand to BVSignExtOp.")
  }
}
case class BVZeroExtOp(w : Int, e : Int) extends BVResultOp(w) {
  override val hashId = mix(w, 216)
  override val hashCode = computeHash
  override val md5hashCode = computeMD5Hash(w, e)
  override def toString = "(_ zero_extend %d)".format(e)
  override def typeCheck(args: List[Expr]) : Unit = {
    checkNumArgs(args, 1)
    Utils.assert(args.forall(_.typ.isBitVector), "Argument to sign_extend must be a bitvector.")
    val argW = args(0).typ.asInstanceOf[BitVectorType].width
    Utils.assert(e > 0, "Extension for zero_extend must be greater than zero.")
    Utils.assert((argW + e) == w, "Incorrect width for first operand to BVZeroExtOp.")
  }
}
case class BVDivOp(w : Int) extends BVResultOp(w) {
  override val hashId = mix(w, 217)
  override val hashCode = computeHash
  override val md5hashCode = computeMD5Hash(w)
  override def toString = "bvsdiv"
}
case class BVUDivOp(w : Int) extends BVResultOp(w) {
  override val hashId = mix(w, 218)
  override val hashCode = computeHash
  override val md5hashCode = computeMD5Hash(w)
  override def toString = "bvudiv"
}


case class BVLeftShiftBVOp(w : Int) extends BVResultOp(w) {
  override val hashId = mix(w, 220)
  override val hashCode = computeHash
  override val md5hashCode = computeMD5Hash(w)
  override def toString = "bvshl"
  override def typeCheck(args: List[Expr]) : Unit = {
    checkNumArgs(args, 2)
    Utils.assert(args.forall(_.typ.isBitVector), "Arguments to left_shift_bv must be bitvectors.")
    val argW = args(0).typ.asInstanceOf[BitVectorType].width
    Utils.assert((argW) == w, "Incorrect width for first operand to BVLeftShiftBVOp.")
  }
}
case class BVLRightShiftBVOp(w : Int) extends BVResultOp(w) {
  override val hashId = mix(w, 221)
  override val hashCode = computeHash
  override val md5hashCode = computeMD5Hash(w)
  override def toString = "bvlshr"
  override def typeCheck(args: List[Expr]) : Unit = {
    checkNumArgs(args, 2)
    Utils.assert(args.forall(_.typ.isBitVector), "Arguments to a_right_shift_bv must be bitvectors.")
    val argW = args(0).typ.asInstanceOf[BitVectorType].width
    Utils.assert((argW) == w, "Incorrect width for first operand to BVLRightShiftBVOp.")
  }
}
case class BVARightShiftBVOp(w : Int) extends BVResultOp(w) {
  override val hashId = mix(w, 222)
  override val hashCode = computeHash
  override val md5hashCode = computeMD5Hash(w)
  override def toString = "bvashr"
  override def typeCheck(args: List[Expr]) : Unit = {
    checkNumArgs(args, 2)
    Utils.assert(args.forall(_.typ.isBitVector), "Arguments to a_right_shift_bv must be bitvectors.")
    val argW = args(0).typ.asInstanceOf[BitVectorType].width
    Utils.assert((argW) == w, "Incorrect width for first operand to BVARightShiftBVOp.")
  }
}
case class BVUremOp(w : Int) extends BVResultOp(w) {
  override val hashId = mix(w, 223)
  override val hashCode = computeHash
  override val md5hashCode = computeMD5Hash(w)
  override def toString = "bvurem"
}
case class BVSremOp(w : Int) extends BVResultOp(w) {
  override val hashId = mix(w, 224)
  override val hashCode = computeHash
  override val md5hashCode = computeMD5Hash(w)
  override def toString = "bvsrem"
}

// Operators that return Booleans.
abstract class BoolResultOp extends Operator {
  override def resultType(args: List[Expr]) : Type = { BoolType }
}

abstract class QuantifierOp extends BoolResultOp {
  def variables : List[Symbol]

  override def typeCheck (args: List[Expr]) = {
    Utils.assert(args.size == 1, this.toString + " must have exactly one operand.")
    Utils.assert(args.size == 1, this.toString + " must have exactly one operand.")
  }
}

case class ForallOp(vs : List[Symbol], patterns: List[List[Expr]]) extends QuantifierOp {
  override val hashId = 215
  override val hashCode = computeHash(vs, patterns)
  override val md5hashCode = computeMD5Hash(vs, patterns)
  override def variables = vs
  override def toString = "forall (" + Utils.join(vs.map(i => "(%s %s)".format(i.toString(), i.typ.toString())),"")+ ") "
}
case class ExistsOp(vs : List[Symbol], patterns: List[List[Expr]]) extends QuantifierOp {
  override val hashId = 216
  override val hashCode = computeHash(vs, patterns)
  override val md5hashCode = computeMD5Hash(vs, patterns)
  override def variables = vs
  override def toString = "exists ("+ Utils.join(vs.map(i => "(%s %s)".format(i.toString(), i.typ.toString())),"")+ ") "
}

case object IffOp extends BoolResultOp {
  override val hashId = 217
  override val hashCode = computeHash
  override val md5hashCode = computeMD5Hash
  override def toString = "="
  override def typeCheck (args: List[Expr]) = {
    Utils.assert(args.size == 2, "Iff must have two operands.")
    Utils.assert(args.forall(op => op.typ.isBool), "Iff operands must be boolean.")
  }
}
case object ImplicationOp extends BoolResultOp {
  override val hashId = 218
  override val hashCode = computeHash
  override val md5hashCode = computeMD5Hash
  override def toString  = "=>"
  override def typeCheck(args: List[Expr]) : Unit = { checkNumArgs(args, 2); checkAllArgTypes(args, BoolType) }
}
case object ConjunctionOp extends BoolResultOp {
  override val hashId = 219
  override val hashCode = computeHash
  override val md5hashCode = computeMD5Hash
  override def toString = "and"
  override def typeCheck(args: List[Expr]) : Unit = {
    Utils.assert(args.size > 1, "Expected two or more arguments to 'and'.")
    checkAllArgTypes(args, BoolType)
  }
}
case object DisjunctionOp extends BoolResultOp {
  override val hashId = 220
  override val hashCode = computeHash
  override val md5hashCode = computeMD5Hash
  override def toString = "or"
  override def typeCheck(args: List[Expr]) : Unit = {
    Utils.assert(args.size > 1, "Expected two or more arguments to 'or'.")
    checkAllArgTypes(args, BoolType)
  }
}
case object NegationOp extends BoolResultOp {
  override val hashId = 221
  override val hashCode = computeHash
  override val md5hashCode = computeMD5Hash
  override def toString = "not"
  override def typeCheck(args: List[Expr]) : Unit = { checkNumArgs(args, 1); checkAllArgTypes(args, BoolType) }
}
case object EqualityOp extends BoolResultOp {
  override val hashId = 222
  override val hashCode = computeHash
  override val md5hashCode = computeMD5Hash
  override def toString = "="
  override def typeCheck(args: List[Expr]) : Unit = { checkNumArgs(args, 2); checkAllArgsSameType(args) }
}
case object InequalityOp extends BoolResultOp {
  override val hashId = 223
  override val hashCode = computeHash
  override val md5hashCode = computeMD5Hash
  override def toString = "distinct"
  override def typeCheck(args: List[Expr]) : Unit = { checkNumArgsGt(args, 2); checkAllArgsSameType(args) }
}
// Integer comparison.
case object IntLTOp extends BoolResultOp {
  override val hashId = 224
  override val hashCode = computeHash
  override val md5hashCode = computeMD5Hash
  override def toString = "<"
  override def typeCheck(args: List[Expr]) : Unit = { checkNumArgs(args, 2); checkAllArgTypes(args, IntType) }
}
case object IntLEOp extends BoolResultOp {
  override val hashId = 225
  override val hashCode = computeHash
  override val md5hashCode = computeMD5Hash
  override def toString = "<="
  override def typeCheck(args: List[Expr]) : Unit = { checkNumArgs(args, 2); checkAllArgTypes(args, IntType) }
}
case object IntGTOp extends BoolResultOp {
  override val hashId = 226
  override val hashCode = computeHash
  override val md5hashCode = computeMD5Hash
  override def toString = ">"
  override def typeCheck(args: List[Expr]) : Unit = { checkNumArgs(args, 2); checkAllArgTypes(args, IntType) }
}
case object IntGEOp extends BoolResultOp {
  override val hashId = 227
  override val hashCode = computeHash
  override val md5hashCode = computeMD5Hash
  override def toString = ">="
  override def typeCheck(args: List[Expr]) : Unit = { checkNumArgs(args, 2); checkAllArgTypes(args, IntType) }
}
// bit-vector comparison.
case class BVLTOp(w : Int) extends BoolResultOp {
  override val hashId = mix(w, 228)
  override val hashCode = computeHash
  override val md5hashCode = computeMD5Hash(w)
  override def toString = "bvslt"
  override def typeCheck(args: List[Expr]) : Unit = { checkNumArgs(args, 2); checkAllArgTypes(args, BitVectorType.t(w)) }
}
case class BVLEOp(w : Int) extends BoolResultOp {
  override val hashId = mix(w, 229)
  override val hashCode = computeHash
  override val md5hashCode = computeMD5Hash(w)
  override def toString = "bvsle"
  override def typeCheck(args: List[Expr]) : Unit = { checkNumArgs(args, 2); checkAllArgTypes(args, BitVectorType.t(w)) }
}
case class BVGTOp(w : Int) extends BoolResultOp {
  override val hashId = mix(w, 230)
  override val hashCode = computeHash
  override val md5hashCode = computeMD5Hash(w)
  override def toString = "bvsgt"
  override def typeCheck(args: List[Expr]) : Unit = { checkNumArgs(args, 2); checkAllArgTypes(args, BitVectorType.t(w)) }
}
case class BVGEOp(w : Int) extends BoolResultOp {
  override val hashId = mix(w, 231)
  override val hashCode = computeHash
  override val md5hashCode = computeMD5Hash(w)
  override def toString = "bvsge"
  override def typeCheck(args: List[Expr]) : Unit = { checkNumArgs(args, 2); checkAllArgTypes(args, BitVectorType.t(w)) }
}
case class BVLTUOp(w : Int) extends BoolResultOp {
  override val hashId = mix(w, 235)
  override val hashCode = computeHash
  override val md5hashCode = computeMD5Hash(w)
  override def toString = "bvult"
  override def typeCheck(args: List[Expr]) : Unit = { checkNumArgs(args, 2); checkAllArgTypes(args, BitVectorType.t(w)) }
}
case class BVLEUOp(w : Int) extends BoolResultOp {
  override val hashId = mix(w, 236)
  override val hashCode = computeHash
  override val md5hashCode = computeMD5Hash(w)
  override def toString = "bvule"
  override def typeCheck(args: List[Expr]) : Unit = { checkNumArgs(args, 2); checkAllArgTypes(args, BitVectorType.t(w)) }
}
case class BVGTUOp(w : Int) extends BoolResultOp {
  override val hashId = mix(w, 237)
  override val hashCode = computeHash
  override val md5hashCode = computeMD5Hash(w)
  override def toString = "bvugt"
  override def typeCheck(args: List[Expr]) : Unit = { checkNumArgs(args, 2); checkAllArgTypes(args, BitVectorType.t(w)) }
}
case class BVGEUOp(w : Int) extends BoolResultOp {
  override val hashId = mix(w, 238)
  override val hashCode = computeHash
  override val md5hashCode = computeMD5Hash(w)
  override def toString = "bvuge"
  override def typeCheck(args: List[Expr]) : Unit = { checkNumArgs(args, 2); checkAllArgTypes(args, BitVectorType.t(w)) }
}
case class RecordSelectOp(name : String) extends Operator {
  override val hashId = mix(name.hashCode(), 239)
  override val hashCode = computeHash
  override val md5hashCode = computeMD5Hash(name)
  override def toString = Context.getFieldName(name)
  override def typeCheck(args: List[Expr]) : Unit = {
    checkNumArgs(args, 1);
    Utils.assert(args(0).typ.isInstanceOf[ProductType], "Argument to record select must be a product type.")
    Utils.assert(args(0).typ.asInstanceOf[ProductType].hasField(name), "Field '" + name + "' does not exist in product type.")
  }
  def resultType(args: List[Expr]) : Type = {
    args(0).typ.asInstanceOf[ProductType].fieldType(name).get
  }
}
case class RecordUpdateOp(name: String) extends Operator {
  override val hashId = mix(name.hashCode(), 240)
  override val hashCode = computeHash
  override val md5hashCode = computeMD5Hash(name)
  override def toString = "update-field " + Context.getFieldName(name)
  override def typeCheck(args: List[Expr]) : Unit = {
    checkNumArgs(args, 2)
    Utils.assert(args(0).typ.isInstanceOf[ProductType], "Argument to record update must be a product type.")
    val tupleType = args(0).typ.asInstanceOf[ProductType]
    Utils.assert(tupleType.hasField(name), "Field '" + name + "' does not exist in product type.")
  }
  def resultType(args: List[Expr]) : Type = args(0).typ
}

case class HyperSelectOp(i : Int) extends Operator {
  override val hashId = mix(i.hashCode(), 241)
  override val hashCode = computeHash
  override val md5hashCode = computeMD5Hash(i)
  override def toString = "hyper-select " + i.toString
  override def typeCheck(args: List[Expr]) : Unit = {
    //FIXME: Implement TypeCheck for HyperSelect
  }
  def resultType(args: List[Expr]) : Type = args(0).typ

}
case object ITEOp extends Operator {
  override val hashId = 242
  override val hashCode = computeHash
  override val md5hashCode = computeMD5Hash
  override def toString = "ite"
  override def typeCheck(args: List[Expr]) : Unit = {
    checkNumArgs(args, 3)
    Utils.assert(args(0).typ.isBool, "Condition in ITE must be a boolean")
    Utils.assert(args(1).typ == args(2).typ, "Types in then- and else- expressions must be the same")
  }
  def resultType(args: List[Expr]) : Type = args(1).typ
}
case class BV2SignedIntOp() extends IntResultOp {
  override val hashId = 243
  override val hashCode = computeHash
  override val md5hashCode = computeMD5Hash
  override def toString = "bv2uint"
  override def typeCheck(args: List[Expr]) : Unit = {
    checkNumArgs(args, 1)
    Utils.assert(args(0).typ.isBitVector, "Argument to BV2SignedIntOp must be a bitvector")
  }
}
case class BV2UnsignedIntOp() extends IntResultOp {
  override val hashId = 244
  override val hashCode = computeHash
  override val md5hashCode = computeMD5Hash
  override def toString = "bv2sint"
  override def typeCheck(args: List[Expr]) : Unit = {
    checkNumArgs(args, 1)
    Utils.assert(args(0).typ.isBitVector, "Argument to BV2UnsignedIntOp must be a bitvector")
  }
}
case class Int2BVOp(w : Int) extends BVResultOp(w) {
  override val hashId = 245
  override val hashCode = computeHash
  override val md5hashCode = computeMD5Hash
  override def toString = "int2bv"
  override def typeCheck(args: List[Expr]) : Unit = {
    checkNumArgs(args, 1)
    Utils.assert(args(0).typ.isInt, "Argument to Int2BVOp must be an integer")
  }
}
// Expressions
abstract class Expr(val typ: Type) extends Hashable {
  val hashBaseId : Int = 662
  val isConstant = false
}
// Literals.
abstract class Literal(exprType : Type) extends Expr (exprType) {
  override val isConstant = true
}

case class IntLit(value: BigInt) extends Literal (IntType) {
  override val hashId = mix(value.hashCode(), 300)
  override val hashCode = computeHash
  override val md5hashCode = computeMD5Hash(value)
  override def toString = value.toString
}

case class BitVectorLit(value: BigInt, width: Int) extends Literal (BitVectorType.t(width)) {
  private val minWidth = value.bitLength + (if(value <= 0) 1 else 0)
  Utils.assert(width >= minWidth, "Value (" + value.toString + ") too big for BitVector of width " + width + " bits.")
  private val mask =  (BigInt(1) << width) - 1
  private val twosComplement = if(value < 0) { ((~(-value)) & mask) + 1 } else value
  override val hashId = mix(value.hashCode(), mix(width, 301))
  override val hashCode = computeHash
  override val md5hashCode = computeMD5Hash(value, width)
  override def toString = "(_ bv" + twosComplement.toString + " " + width.toString +")"
}

case class BooleanLit(value: Boolean) extends Literal (BoolType) {
  override val hashId = mix(value.hashCode(), 302)
  override val hashCode = computeHash
  override val md5hashCode = computeMD5Hash(value)
  override def toString = value.toString
}

case class EnumLit(id : String, eTyp : EnumType) extends Literal (eTyp) {
  override val hashId = mix(id.hashCode(), mix(eTyp.hashCode, 303))
  override val hashCode = computeHash
  override val md5hashCode = computeMD5Hash(id, eTyp)
  override def toString  = id.toString
}

case class Symbol(id: String, symbolTyp: Type) extends Expr (symbolTyp) {
  // See <symbol> definition in the Concrete Syntax Appendix of the SMTLib Spec
  assert(!id.contains("|"),  s"Invalid id $id contains escape character `|`")
  assert(!id.contains("\\"), s"Invalid id $id contains `\\`")
  override val hashId = mix(id.hashCode(), mix(symbolTyp.hashCode(), 304))
  override val hashCode = computeHash
  override val md5hashCode = computeMD5Hash(id, symbolTyp)
  override def toString = escape(id.toString)
  // See <simple_symbol> definition in the Concrete Syntax Appendix of the SMTLib Spec
  private val simple: Regex = raw"[a-zA-Z\+-/\*\=%\?!\.\$$_~&\^<>@][a-zA-Z0-9\+-/\*\=%\?!\.\$$_~&\^<>@]*".r
  private def escape(name: String): String = name match {
    case simple() => name
    case _ => s"|$name|"
  }
}
// const array.
case class ConstArray(expr : Expr, arrTyp: ArrayType) extends Expr (arrTyp) {
  override val hashId = mix(expr.hashCode(), mix(arrTyp.hashCode, 305))
  override val hashCode = computeHash
  override val md5hashCode = computeMD5Hash(expr, arrTyp)
  override def toString = "(const %s %s)".format(expr.toString, arrTyp.toString)
}
// Tuple creation.
case class MakeTuple(args: List[Expr]) extends Expr (TupleType(args.map(_.typ))) {
  override val hashId = 306
  override val hashCode = computeHash(args)
  override val md5hashCode = computeMD5Hash(args)
  override def toString = "(mk-tuple " + Utils.join(args.map(_.toString), " ") + ")"
  override val isConstant = args.forall(p => p.isConstant)
}


case class OperatorApplication(op: Operator, operands: List[Expr]) extends Expr (op.resultType(operands)) {
  override val hashId = 307
  override val hashCode = computeHash(operands, op)
  override val md5hashCode = computeMD5Hash(op, operands)
  if (operands.forall(!_.typ.isUndefined)) {
    op.typeCheck(operands)
  }
  override def toString = {
    "(" + op.toString + " " + Utils.join(operands.map(_.toString), " ") + ")"
  }
  override val isConstant = operands.forall(p => p.isConstant)
}

case class ArraySelectOperation(e: Expr, index: List[Expr])
  extends Expr (e.typ.asInstanceOf[ArrayType].outType)
{
  override val hashId = 308
  override val hashCode = computeHash(index, e)
  override val md5hashCode = computeMD5Hash(e, index)
  override def toString = "(" + e.toString + ")" + "[" + index.tail.fold(index.head.toString)
    { (acc,i) => acc + "," + i.toString } + "]"
  override val isConstant = e.isConstant && index.forall(i => i.isConstant)
}
case class ArrayStoreOperation(e: Expr, index: List[Expr], value: Expr) extends Expr(e.typ)
{
  override val hashId = 309
  override val hashCode = computeHash(index, e, value)
  override val md5hashCode = computeMD5Hash(e, index, value)
  override def toString = e.toString + "[" + index.tail.fold(index.head.toString)
    { (acc,i) => acc + "," + i.toString } + " := " + value.toString + "]"
  override val isConstant = e.isConstant && index.forall(i => i.isConstant) && value.isConstant
}
case class LetExpression(letBindings : List[(Symbol, Expr)], expr : Expr) extends Expr(expr.typ)
{
  override val hashId = 310
  override val hashCode = computeHash(letBindings, expr)
  override val md5hashCode = computeMD5Hash(letBindings, expr)
  override def toString = {
    val bindings = Utils.join(letBindings.map(p => "(%s %s)".format(p._1.toString(), p._2.toString())), " ")
    "(let (%s) %s)".format(bindings, expr)
  }
  override val isConstant = expr.isConstant
}

//For uninterpreted function symbols or anonymous functions defined by Lambda expressions
case class FunctionApplication(e: Expr, args: List[Expr])
  extends Expr (e.typ.asInstanceOf[MapType].outType)
{
  override val hashId = 311
  override val hashCode = computeHash(args, e)
  override val md5hashCode = computeMD5Hash(args, e)
  override def toString = if(args.isEmpty) { e.toString } else {
    s"(${e.toString} " + args.map(_.toString).mkString(" ") + ")"
  }
  override val isConstant = e.isConstant && args.forall(a => a.isConstant)
}

case class Lambda(ids: List[Symbol], e: Expr) extends Expr(MapType(ids.map(id => id.typ), e.typ)) {
  override val hashId = 312
  override val hashCode = computeHash(ids, e)
  override val md5hashCode = computeMD5Hash(ids, e)
  override def toString = "Lambda(" + ids + "). " + e.toString
  override val isConstant = e.isConstant
}

case class DefineFun(id : Symbol, args : List[(Symbol)], e : Expr) extends Expr(MapType(args.map(a => a.typ), e.typ)) {
  override val hashId = 313
  override val hashCode = finalize(mix(mix(hashId, id.hashCode), args), e.hashCode)
  override val md5hashCode = computeMD5Hash(id, args, e)
  override def toString = {
    val argString = Utils.join(args.map(arg => "(%s %s)".format(arg.id.toString(), arg.symbolTyp.toString())), " ")
    "(define-fun %s (%s) %s %s)".format(id.toString(), argString, e.typ.toString(), e.toString())
  }
}
case class DeclareFun(id : Symbol, args : List[(Symbol)]) extends Expr(id.typ.asInstanceOf[MapType]) {
  override val hashId = 314
  override val hashCode = computeHash(id.toString, args.map(a => a.toString))
  override val md5hashCode = computeMD5Hash(id, args)
  override def toString = {
    val argString = Utils.join(args.map(arg => "(%s %s)".format(arg.id.toString(), arg.symbolTyp.toString())), " ")
    "(declare-fun %s (%s) %s)".format(id.toString(), argString, id.typ.asInstanceOf[MapType].outType.toString())
  }
}
case class AssignmentModel(functions : List[Expr]) extends Hashable {
  override val hashBaseId = 22923
  override val hashId = 315
  override val hashCode = computeHash(functions.map(fun => fun.toString()))
  override val md5hashCode = computeMD5Hash(functions)
  override def toString = Utils.join(functions.map(fun => fun.toString()), " ")
}
<<<<<<< HEAD
=======
case class SynthSymbol(id: String, symbolTyp: lang.FunctionSig, gid: Option[Identifier], gargs: List[Identifier], conds : List[lang.Expr]) extends Expr (smt.Converter.typeToSMT(symbolTyp.typ)) {
  override val hashId = mix(id.hashCode(), mix(symbolTyp.typ.hashCode(), 315))
  override val hashCode = computeHash
  override val md5hashCode = computeMD5Hash(id)
  override def toString = id.toString
}
case class GrammarSymbol(id: String, symbolTyp: Type, nts : List[NonTerminal]) extends Expr (symbolTyp) {
  override val hashId = mix(id.hashCode(), mix(symbolTyp.hashCode(), 316))
  override val hashCode = computeHash
  override val md5hashCode = computeMD5Hash(id, symbolTyp)
  override def toString = id.toString
}
case class OracleSymbol(id: String, symbolTyp: lang.FunctionSig, binary : String) extends Expr (smt.Converter.typeToSMT(symbolTyp.typ)) {
  override val hashId = mix(id.hashCode(), mix(symbolTyp.typ.hashCode(), 317))
  override val hashCode = computeHash
  override val md5hashCode = computeMD5Hash(id)
  override def toString = id.toString
}
>>>>>>> 5b8d7e8f

class Bindings(val freeVars : List[Symbol], val letVars : List[Symbol], val lambdaVars : List[Symbol], val quantifierVars: List[Symbol]) {
  def addFreeVar(v : Symbol) = {
    new Bindings(v :: freeVars, letVars, lambdaVars, quantifierVars)
  }
  def addLetVar(v : Symbol) = {
    new Bindings(freeVars,v :: letVars, lambdaVars, quantifierVars)
  }
  def addLambdaVar(v : Symbol) = {
    new Bindings(freeVars, letVars, v :: lambdaVars, quantifierVars)
  }
  def addQuantifierVar(v : Symbol) = {
    new Bindings(freeVars, letVars, lambdaVars, v :: quantifierVars)
  }
}

abstract class SolverInterface {
  // Assert 'e' in the solver. (Modifies solver context to contain 'e'.)
  def addConstraint(e : Expr)
  // Check whether 'e' is satisfiable in the current solver context.
  def check(e : Expr) : SolverResult
  // Add a list of assumptions
  def addAssumptions(es : List[Expr])
  // Pop the the last added list of assumptions
  def popAssumptions()

  // Produce SMT2 output for this expression.
  def toSMT2(e : Expr, assumptions : List[Expr], name : String) : String
}<|MERGE_RESOLUTION|>--- conflicted
+++ resolved
@@ -841,28 +841,6 @@
   override val md5hashCode = computeMD5Hash(functions)
   override def toString = Utils.join(functions.map(fun => fun.toString()), " ")
 }
-<<<<<<< HEAD
-=======
-case class SynthSymbol(id: String, symbolTyp: lang.FunctionSig, gid: Option[Identifier], gargs: List[Identifier], conds : List[lang.Expr]) extends Expr (smt.Converter.typeToSMT(symbolTyp.typ)) {
-  override val hashId = mix(id.hashCode(), mix(symbolTyp.typ.hashCode(), 315))
-  override val hashCode = computeHash
-  override val md5hashCode = computeMD5Hash(id)
-  override def toString = id.toString
-}
-case class GrammarSymbol(id: String, symbolTyp: Type, nts : List[NonTerminal]) extends Expr (symbolTyp) {
-  override val hashId = mix(id.hashCode(), mix(symbolTyp.hashCode(), 316))
-  override val hashCode = computeHash
-  override val md5hashCode = computeMD5Hash(id, symbolTyp)
-  override def toString = id.toString
-}
-case class OracleSymbol(id: String, symbolTyp: lang.FunctionSig, binary : String) extends Expr (smt.Converter.typeToSMT(symbolTyp.typ)) {
-  override val hashId = mix(id.hashCode(), mix(symbolTyp.typ.hashCode(), 317))
-  override val hashCode = computeHash
-  override val md5hashCode = computeMD5Hash(id)
-  override def toString = id.toString
-}
->>>>>>> 5b8d7e8f
-
 class Bindings(val freeVars : List[Symbol], val letVars : List[Symbol], val lambdaVars : List[Symbol], val quantifierVars: List[Symbol]) {
   def addFreeVar(v : Symbol) = {
     new Bindings(v :: freeVars, letVars, lambdaVars, quantifierVars)
