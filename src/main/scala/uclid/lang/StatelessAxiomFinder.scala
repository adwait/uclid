--- conflicted
+++ resolved
@@ -132,12 +132,8 @@
                Scope.Define(_, _, _)          | Scope.Grammar(_, _, _)          |
                Scope.ConstantLit(_, _)        | Scope.BlockVar(_, _)            |
                Scope.ForIndexVar(_ , _)       | Scope.SelectorField(_)          |
-<<<<<<< HEAD
-               Scope.NonTerminal(_, _, _)     | Scope.Macro(_, _, _)           =>
-=======
-               Scope.Group(_, _, _)           | Scope.GroupVar(_, _)            |
-               Scope.Macro(_, _, _)           =>
->>>>>>> f5414506
+               Scope.NonTerminal(_, _, _)     | Scope.Macro(_, _, _)            |
+               Scope.Group(_, _, _)           | Scope.GroupVar(_, _)           =>
               id
           case Scope.ConstantVar(_, _)    | Scope.Function(_, _)  | Scope.OracleFunction(_,_,_) | Scope.SynthesisFunction(_, _, _, _, _) =>
              ExternalIdentifier(moduleName, id)
