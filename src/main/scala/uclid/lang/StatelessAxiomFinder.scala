/*
 * UCLID5 Verification and Synthesis Engine
 *
 * Copyright (c) 2017.
 * Sanjit A. Seshia, Rohit Sinha and Pramod Subramanyan.
 *
 * All Rights Reserved.
 * Redistribution and use in source and binary forms, with or without
 * modification, are permitted provided that the following conditions are
 * met:
 * 1. Redistributions of source code must retain the above copyright notice,
 *
 * this list of conditions and the following disclaimer.
 * 2. Redistributions in binary form must reproduce the above copyright
 * notice, this list of conditions and the following disclaimer in the
 *
 * documentation and/or other materials provided with the distribution.
 * 3. Neither the name of the copyright holder nor the names of its
 * contributors may be used to endorse or promote products derived from this
 * software without specific prior written permission.
 *
 * THIS SOFTWARE IS PROVIDED BY THE COPYRIGHT HOLDERS AND CONTRIBUTORS "AS
 * IS" AND ANY EXPRESS OR IMPLIED WARRANTIES, INCLUDING, BUT NOT LIMITED TO,
 * THE IMPLIED WARRANTIES OF MERCHANTABILITY AND FITNESS FOR A PARTICULAR
 * PURPOSE ARE DISCLAIMED. IN NO EVENT SHALL THE COPYRIGHT HOLDER OR
 * CONTRIBUTORS BE LIABLE FOR ANY DIRECT, INDIRECT, INCIDENTAL, SPECIAL,
 * EXEMPLARY, OR CONSEQUENTIAL DAMAGES (INCLUDING, BUT NOT LIMITED TO,
 * PROCUREMENT OF SUBSTITUTE GOODS OR SERVICES; LOSS OF USE, DATA, OR
 * PROFITS; OR BUSINESS INTERRUPTION) HOWEVER CAUSED AND ON ANY THEORY OF
 * LIABILITY, WHETHER IN CONTRACT, STRICT LIABILITY, OR TORT (INCLUDING
 * NEGLIGENCE OR OTHERWISE) ARISING IN ANY WAY OUT OF THE USE OF THIS
 * SOFTWARE, EVEN IF ADVISED OF THE POSSIBILITY OF SUCH DAMAGE.
 *
 * Authors: Pramod Subramanyan

 * Finds Stateless axioms and imports them.
 *
 */

package uclid
package lang

import com.typesafe.scalalogging.Logger

/**
  * StatelessAxiomFinder: finds all axioms that do not refer to state variables,
  * inputs or outputs and collects them for instantiation in the main module.
  *
  * The List[(Identifier, AxiomDecl)] accumulates the axioms and the
  * names of the modules the axioms come from.
  *
  * The Boolean is used to turn off the instantiation for modules that appear
  * after the main module. See test-extid-axiom.ucl for more details.
  *
  * @param mainModuleName is the name of the main module.
  */
class StatelessAxiomFinderPass(mainModuleName: Identifier)
  extends ReadOnlyPass[(Boolean, List[(Identifier, AxiomDecl)])]
{
  lazy val logger = Logger(classOf[StatelessAxiomFinderPass])

  type T = (Boolean, List[(Identifier, AxiomDecl)])
  def isStatelessExpression(id : Identifier, context : Scope) : Boolean = {
    context.get(id) match {
      case Some(namedExpr) =>
        namedExpr match {
          case Scope.StateVar(_, _)    | Scope.InputVar(_, _)  |
               Scope.OutputVar(_, _)   | Scope.SharedVar(_, _) |
               Scope.FunctionArg(_, _) | Scope.Define(_, _, _) |
               Scope.Instance(_)       =>
             false
          case Scope.ConstantVar(_, _)    | Scope.Function(_, _)       |
               Scope.LambdaVar(_ , _)     | Scope.ForallVar(_, _)      |
               Scope.ExistsVar(_, _)      | Scope.EnumIdentifier(_, _) |
               Scope.OracleFunction(_,_,_) |
               Scope.ConstantLit(_, _)    | Scope.SynthesisFunction(_, _, _, _, _) =>
             true
          case Scope.ModuleDefinition(_)      | Scope.Grammar(_, _, _)          |
               Scope.TypeSynonym(_, _)        | Scope.Procedure(_, _)           |
               Scope.ProcedureInputArg(_ , _) | Scope.ProcedureOutputArg(_ , _) |
               Scope.ForIndexVar(_ , _)       | Scope.SpecVar(_ , _, _)         |
               Scope.AxiomVar(_ , _, _)       | Scope.VerifResultVar(_, _)      |
               Scope.BlockVar(_, _)           | Scope.SelectorField(_)          |
<<<<<<< HEAD
               Scope.NonTerminal(_, _, _) =>
=======
               Scope.Macro(_, _, _)           =>
>>>>>>> 5b8d7e8f
             throw new Utils.RuntimeError("Can't have this identifier in assertion: " + namedExpr.toString())
        }
      case None =>
        throw new Utils.RuntimeError("Unknown identifiers should have been detected by now.")
    }
  }
  def isStatelessExpr(e: Expr, context : Scope) : Boolean = {
    e match {
      case id : Identifier =>
        isStatelessExpression(id, context)
      case _ : ExternalIdentifier =>
        true
      case _ : Literal =>
        true
      case rec : Tuple =>
        rec.values.forall(e => isStatelessExpr(e, context))
      case OperatorApplication(ArraySelect(inds), args) =>
        inds.forall(ind => isStatelessExpr(ind, context)) &&
        args.forall(arg => isStatelessExpr(arg, context))
      case OperatorApplication(ArrayUpdate(inds, value), args) =>
        inds.forall(ind => isStatelessExpr(ind, context)) &&
        args.forall(arg => isStatelessExpr(arg, context)) &&
        isStatelessExpr(value, context)
      case opapp : OperatorApplication =>
        opapp.operands.forall(arg => isStatelessExpr(arg, context + opapp.op))
      case a : ConstArray =>
        isStatelessExpr(a.exp, context)
      case fapp : FuncApplication =>
        isStatelessExpr(fapp.e, context) && fapp.args.forall(a => isStatelessExpr(a, context))
      case lambda : Lambda =>
        isStatelessExpr(lambda.e, context + lambda)
    }
  }
  def rewriteIdentifierToExternalId(moduleName : Identifier, id : Identifier, context : Scope) : Expr = {
    context.get(id) match {
      case Some(namedExpr) =>
        namedExpr match {
          case Scope.StateVar(_, _)           | Scope.InputVar(_, _)            |
               Scope.OutputVar(_, _)          | Scope.SharedVar(_, _)           |
               Scope.ModuleDefinition(_)      | Scope.Instance(_)               |
               Scope.TypeSynonym(_, _)        | Scope.Procedure(_, _)           |
               Scope.ProcedureInputArg(_ , _) | Scope.ProcedureOutputArg(_ , _) |
               Scope.SpecVar(_ , _, _)        | Scope.AxiomVar(_ , _, _)        |
               Scope.LambdaVar(_ , _)         | Scope.ForallVar(_, _)           |
               Scope.ExistsVar(_, _)          | Scope.EnumIdentifier(_, _)      |
               Scope.VerifResultVar(_, _)     | Scope.FunctionArg(_, _)         |
               Scope.Define(_, _, _)          | Scope.Grammar(_, _, _)          |
               Scope.ConstantLit(_, _)        | Scope.BlockVar(_, _)            |
               Scope.ForIndexVar(_ , _)       | Scope.SelectorField(_)          |
<<<<<<< HEAD
               Scope.NonTerminal(_, _, _) =>
=======
               Scope.Macro(_, _, _)           =>
>>>>>>> 5b8d7e8f
              id
          case Scope.ConstantVar(_, _)    | Scope.Function(_, _)  | Scope.OracleFunction(_,_,_) | Scope.SynthesisFunction(_, _, _, _, _) =>
             ExternalIdentifier(moduleName, id)
        }
      case None =>
        throw new Utils.RuntimeError("Unknown identifiers should have been detected by now.")
    }
  }
  def rewriteToExternalIds(moduleName : Identifier, e : Expr, context : Scope) : Expr = {
    def rewrite(e : Expr, ctx : Scope) = rewriteToExternalIds(moduleName, e, ctx)
    e match {
      case id : Identifier =>
        rewriteIdentifierToExternalId(moduleName, id, context)
      case ei : ExternalIdentifier =>
        ei
      case lit : Literal =>
        lit
      case rec : Tuple =>
        val valuesP = rec.values.map(rewrite(_, context))
        Tuple(valuesP)
      case OperatorApplication(ArraySelect(inds), es) =>
        val indsP = inds.map(ind => rewrite(ind, context))
        val esP = es.map(e => rewrite(e, context))
        OperatorApplication(ArraySelect(indsP), esP)
      case OperatorApplication(ArrayUpdate(inds, value), es) =>
        val indsP = inds.map(ind => rewrite(ind, context))
        val esP = es.map(e => rewrite(e, context))
        val valueP = rewrite(value, context)
        OperatorApplication(ArrayUpdate(indsP, valueP), esP)
      case opapp : OperatorApplication =>
        val operandsP = opapp.operands.map(arg => rewrite(arg, context + opapp.op))
        OperatorApplication(opapp.op, operandsP)
      case a : ConstArray =>
        val eP = rewrite(a.exp, context)
        ConstArray(eP, a.typ)
      case fapp : FuncApplication =>
        val eP = rewrite(fapp.e, context)
        val argsP = fapp.args.map(rewrite(_, context))
        FuncApplication(eP, argsP)
      case lambda : Lambda =>
        val expP = rewrite(lambda.e, context + lambda)
        Lambda(lambda.ids, expP)
    }
  }
  override def applyOnModule(d : TraversalDirection.T, module: Module, in : T, context : Scope) : T = {
    logger.debug("visiting: %s".format(module.id.toString()))
    if (d == TraversalDirection.Up && module.id == mainModuleName) {
      (false, in._2)
    } else {
      in
    }
  }
  override def applyOnAxiom(d : TraversalDirection.T, axiom : AxiomDecl, in : T, context : Scope) : T = {
    if (in._1 && d == TraversalDirection.Down && isStatelessExpr(axiom.expr, context)) {
      val moduleName = context.module.get.id
      val exprP = rewriteToExternalIds(moduleName, axiom.expr, context)
      val name = axiom.id match {
        case Some(id) => "_" + id.toString()
        case None => ""
      }
      val nameP = Identifier("$axiom_" + moduleName.toString + name + "_" + in._2.size.toString)
      val axiomP = AxiomDecl(Some(nameP), exprP, axiom.params)
      (in._1, (moduleName, axiomP) :: in._2)
    } else {
      in
    }
  }
}

class StatelessAxiomFinder(mainModuleName: Identifier) extends ASTAnalyzer(
    "StatelessAxiomFinder", new StatelessAxiomFinderPass(mainModuleName))
{
  override def reset() {
    in = Some((true, List.empty))
  }
}

class StatelessAxiomImporterPass(mainModuleName : Identifier) extends RewritePass
{
  lazy val manager : PassManager = analysis.manager
  lazy val statelessAxiomFinder = manager.pass("StatelessAxiomFinder").asInstanceOf[StatelessAxiomFinder]
  override def rewriteModule(module : Module, context : Scope) : Option[Module] = {
    if (module.id == mainModuleName) {
    val axioms = statelessAxiomFinder.out.get._2
      val otherModuleAxioms = axioms.filter(p => p._1 != mainModuleName).map(p => p._2)
      val declsP = otherModuleAxioms ++ module.decls
      val moduleP = Module(module.id, declsP, module.cmds, module.notes)
      Some(moduleP)
    } else {
      Some(module)
    }
  }
}

class StatelessAxiomImporter(mainModuleName : Identifier) extends ASTRewriter(
    "StatelessAxiomImporter", new StatelessAxiomImporterPass(mainModuleName))<|MERGE_RESOLUTION|>--- conflicted
+++ resolved
@@ -81,11 +81,7 @@
                Scope.ForIndexVar(_ , _)       | Scope.SpecVar(_ , _, _)         |
                Scope.AxiomVar(_ , _, _)       | Scope.VerifResultVar(_, _)      |
                Scope.BlockVar(_, _)           | Scope.SelectorField(_)          |
-<<<<<<< HEAD
-               Scope.NonTerminal(_, _, _) =>
-=======
-               Scope.Macro(_, _, _)           =>
->>>>>>> 5b8d7e8f
+               Scope.NonTerminal(_, _, _)     | Scope.Macro(_, _, _)           =>
              throw new Utils.RuntimeError("Can't have this identifier in assertion: " + namedExpr.toString())
         }
       case None =>
@@ -135,11 +131,7 @@
                Scope.Define(_, _, _)          | Scope.Grammar(_, _, _)          |
                Scope.ConstantLit(_, _)        | Scope.BlockVar(_, _)            |
                Scope.ForIndexVar(_ , _)       | Scope.SelectorField(_)          |
-<<<<<<< HEAD
-               Scope.NonTerminal(_, _, _) =>
-=======
-               Scope.Macro(_, _, _)           =>
->>>>>>> 5b8d7e8f
+               Scope.NonTerminal(_, _, _)     | Scope.Macro(_, _, _)           =>
               id
           case Scope.ConstantVar(_, _)    | Scope.Function(_, _)  | Scope.OracleFunction(_,_,_) | Scope.SynthesisFunction(_, _, _, _, _) =>
              ExternalIdentifier(moduleName, id)
