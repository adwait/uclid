--- conflicted
+++ resolved
@@ -531,12 +531,9 @@
 /** A non-deterministic new constant. */
 case class FreshLit(typ : Type) extends Literal {
   override def toString = "*"
-<<<<<<< HEAD
   override val hashId = 2200
   override def typeOf: Type = typ
   override val md5hashCode = computeMD5Hash(typ)
-=======
->>>>>>> 5b8d7e8f
 }
 sealed abstract class NumericLit extends Literal {
   override def isNumeric = true
@@ -546,12 +543,9 @@
 }
 case class BoolLit(value: Boolean) extends Literal {
   override def toString = value.toString
-<<<<<<< HEAD
   override val hashId = 2201
   override def typeOf: Type = BooleanType()
   override val md5hashCode = computeMD5Hash(value)
-=======
->>>>>>> 5b8d7e8f
 }
 case class IntLit(value: BigInt) extends NumericLit {
   override def toString = value.toString
@@ -579,12 +573,9 @@
 
 case class StringLit(value: String) extends Literal {
   override def toString = "\"" + value + "\""
-<<<<<<< HEAD
   override val hashId = 2202
   override def typeOf: Type = StringType()
   override val md5hashCode = computeMD5Hash(value)
-=======
->>>>>>> 5b8d7e8f
 }
 
 case class ConstArray(exp: Expr, typ: Type) extends Expr {
@@ -1538,20 +1529,14 @@
   
   // module macros
   lazy val defines : List[DefineDecl] = decls.collect{ case d : DefineDecl => d }
-<<<<<<< HEAD
-  
+
+  // module statement macros
+  lazy val macroDecls : List[MacroDecl] = decls.collect{ case d : MacroDecl => d }
+
   lazy val synthFunctions: List[SynthesisFunctionDecl] =
     decls.filter(_.isInstanceOf[SynthesisFunctionDecl]).map(_.asInstanceOf[SynthesisFunctionDecl])
   
   lazy val grammarDecls: List[GrammarDecl] = decls.collect { case gDecl: GrammarDecl => gDecl }
-=======
-
-  // module statement macros
-  lazy val macroDecls : List[MacroDecl] = decls.collect{ case d : MacroDecl => d }
-
-  lazy val synthFunctions: List[SynthesisFunctionDecl] =
-    decls.filter(_.isInstanceOf[SynthesisFunctionDecl]).map(_.asInstanceOf[SynthesisFunctionDecl])
->>>>>>> 5b8d7e8f
 
   // module properties.
   lazy val properties : List[SpecDecl] = decls.collect{ case spec : SpecDecl => spec }
