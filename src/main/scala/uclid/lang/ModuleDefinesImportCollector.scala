/*
 * UCLID5 Verification and Synthesis Engine
 *
 * Copyright (c) 2017.
 * Sanjit A. Seshia, Rohit Sinha and Pramod Subramanyan.
 *
 * All Rights Reserved.
 * Redistribution and use in source and binary forms, with or without
 * modification, are permitted provided that the following conditions are
 * met:
 * 1. Redistributions of source code must retain the above copyright notice,
 *
 * this list of conditions and the following disclaimer.
 * 2. Redistributions in binary form must reproduce the above copyright
 * notice, this list of conditions and the following disclaimer in the
 *
 * documentation and/or other materials provided with the distribution.
 * 3. Neither the name of the copyright holder nor the names of its
 * contributors may be used to endorse or promote products derived from this
 * software without specific prior written permission.
 *
 * THIS SOFTWARE IS PROVIDED BY THE COPYRIGHT HOLDERS AND CONTRIBUTORS "AS
 * IS" AND ANY EXPRESS OR IMPLIED WARRANTIES, INCLUDING, BUT NOT LIMITED TO,
 * THE IMPLIED WARRANTIES OF MERCHANTABILITY AND FITNESS FOR A PARTICULAR
 * PURPOSE ARE DISCLAIMED. IN NO EVENT SHALL THE COPYRIGHT HOLDER OR
 * CONTRIBUTORS BE LIABLE FOR ANY DIRECT, INDIRECT, INCIDENTAL, SPECIAL,
 * EXEMPLARY, OR CONSEQUENTIAL DAMAGES (INCLUDING, BUT NOT LIMITED TO,
 * PROCUREMENT OF SUBSTITUTE GOODS OR SERVICES; LOSS OF USE, DATA, OR
 * PROFITS; OR BUSINESS INTERRUPTION) HOWEVER CAUSED AND ON ANY THEORY OF
 * LIABILITY, WHETHER IN CONTRACT, STRICT LIABILITY, OR TORT (INCLUDING
 * NEGLIGENCE OR OTHERWISE) ARISING IN ANY WAY OUT OF THE USE OF THIS
 * SOFTWARE, EVEN IF ADVISED OF THE POSSIBILITY OF SUCH DAMAGE.
 *
 * Author: Pranav Gaddamadugu
 * Rewrite define * = moduleId.*; declarations.
 *
 * Note: Only stateless define declarations are collected.
 *
 */



package uclid
package lang

import com.typesafe.scalalogging.Logger

/**
 * A ReadOnlyPass that collects 'define' declarations from a target module.
 *
 */
class ModuleDefinesImportCollectorPass extends ReadOnlyPass[List[Decl]] {
  lazy val logger = Logger(classOf[ModuleDefinesImportCollector])
  type T = List[Decl]
  
  /*
   * Checks that an identifier, in a specific context, does not reference any 
   * state variables.
   *
   * @param id Name of the expression
   * @param context Current scope
   *
   */
  def isStatelessIdentifier(id : Identifier, context : Scope) : Boolean = {
    context.get(id) match {
      case Some(namedExpr) =>
        namedExpr match {
          case Scope.StateVar(_, _)    | Scope.InputVar(_, _)  |
               Scope.OutputVar(_, _)   | Scope.SharedVar(_, _) |
               Scope.Instance(_)       =>
             false
          case Scope.ConstantVar(_, _)    | Scope.Function(_, _)       |
               Scope.LambdaVar(_ , _)     | Scope.ForallVar(_, _)      |
               Scope.ExistsVar(_, _)      | Scope.EnumIdentifier(_, _) |
               Scope.FunctionArg(_, _)    | Scope.Define(_, _, _) |
               Scope.ConstantLit(_, _)    | Scope.SynthesisFunction(_, _, _, _, _) |
               Scope.OracleFunction(_, _, _) =>
             true
          case Scope.ModuleDefinition(_)      | Scope.Grammar(_, _, _)          |
               Scope.TypeSynonym(_, _)        | Scope.Procedure(_, _)           |
               Scope.ProcedureInputArg(_ , _) | Scope.ProcedureOutputArg(_ , _) |
               Scope.ForIndexVar(_ , _)       | Scope.SpecVar(_ , _, _)         |
               Scope.AxiomVar(_ , _, _)       | Scope.VerifResultVar(_, _)      |
               Scope.BlockVar(_, _)           | Scope.SelectorField(_)          |
<<<<<<< HEAD
               Scope.NonTerminal(_, _, _) =>
=======
               Scope.Macro(_, _, _)           =>
>>>>>>> 5b8d7e8f
             throw new Utils.ParserError("Can't have this identifier in define declaration: " + namedExpr.toString(), None, None)
        }
      case None =>
        throw new Utils.UnknownIdentifierException(id)
    }
  }

  /*
   * Checks that an expression does not reference any state variables.
   *
   * @param e The expression being checked
   * @param context The current scope
   */
  def isStatelessExpr(e: Expr, context : Scope) : Boolean = {
    e match {
      case id : Identifier =>
        isStatelessIdentifier(id, context)
      case _ : ExternalIdentifier =>
        true
      case _ : Literal =>
        true
      case rec : Tuple =>
        rec.values.forall(e => isStatelessExpr(e, context))
      case OperatorApplication(ArraySelect(inds), args) =>
        inds.forall(ind => isStatelessExpr(ind, context)) &&
        args.forall(arg => isStatelessExpr(arg, context))
      case OperatorApplication(ArrayUpdate(inds, value), args) =>
        inds.forall(ind => isStatelessExpr(ind, context)) &&
        args.forall(arg => isStatelessExpr(arg, context)) &&
        isStatelessExpr(value, context)
      case opapp : OperatorApplication =>
        opapp.operands.forall(arg => isStatelessExpr(arg, context + opapp.op))
      case a : ConstArray =>
        isStatelessExpr(a.exp, context)
      case fapp : FuncApplication =>
        isStatelessExpr(fapp.e, context) && fapp.args.forall(a => isStatelessExpr(a, context))
      case lambda : Lambda =>
        isStatelessExpr(lambda.e, context + lambda)
    }
  }
  
  /*
   * Collects define declarations from a module.
   *
   * @param d Direction of AST traversal
   * @param modDefImport Import declaration
   * @param in HashMap[Identifier, Identifier]
   * @param context Scope containing ModuleDefinitions
   */
  override def applyOnModuleDefinesImport(d : TraversalDirection.T, modDefImport : ModuleDefinesImportDecl, in : T, context : Scope) : T = {
    if (d == TraversalDirection.Up) {
      //logger.debug("statement: {}", modFuncImport.toString())
      val id = modDefImport.id
      context.map.get(id) match {
        case Some(Scope.ModuleDefinition(mod)) => {
          val newDefs : List[Decl]  = mod.defines.filter(d => isStatelessExpr(d.expr, (Scope.empty + mod) + d.sig)) ++ in
          newDefs
        } 
        case _ => throw new Utils.ParserError(s"Trying to import from a module that does not exist: ${id}", None, None)
      }
    } else {
      in
    }
  }
}

/*
 * Introduces new define declarations into the module calling the import
 *
 */
class ModuleDefinesImportCollector extends ASTAnalyzer("ModuleDefinesImportCollector", new ModuleDefinesImportCollectorPass()) {
  lazy val logger = Logger(classOf[ModuleDefinesImportCollector])
  
  override def reset() {
    in = Some(List.empty)
  }

  /*
   * Explictly adds a collected list of define declarations to a module
   *
   * @param module The module to be visited
   * @param context The context of the current module (technically accumulated
   *    by the PassManager)
   */
  override def visit(module : Module, context : Scope) : Option[Module] = {
    val externalDefs = visitModule(module, List.empty, context)
    val newImports = externalDefs.map {
      d => {
        d match {
          case d : DefineDecl => ASTNode.introducePos(true, true, d, d.position)
          case _ => throw new Utils.RuntimeError("Should not have anything but define declarations.")
        }
      }
    }
    
    val modP = Module(module.id, newImports ++ module.decls, module.cmds, module.notes)
    return Some(modP)
  }
}



<|MERGE_RESOLUTION|>--- conflicted
+++ resolved
@@ -82,11 +82,7 @@
                Scope.ForIndexVar(_ , _)       | Scope.SpecVar(_ , _, _)         |
                Scope.AxiomVar(_ , _, _)       | Scope.VerifResultVar(_, _)      |
                Scope.BlockVar(_, _)           | Scope.SelectorField(_)          |
-<<<<<<< HEAD
-               Scope.NonTerminal(_, _, _) =>
-=======
-               Scope.Macro(_, _, _)           =>
->>>>>>> 5b8d7e8f
+               Scope.NonTerminal(_, _, _)     | Scope.Macro(_, _, _)           =>
              throw new Utils.ParserError("Can't have this identifier in define declaration: " + namedExpr.toString(), None, None)
         }
       case None =>
