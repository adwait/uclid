--- conflicted
+++ resolved
@@ -100,17 +100,11 @@
         }
       }
       st match {
-<<<<<<< HEAD
-        case IfElseStmt(_, _, _) | ForStmt(_, _, _, _) | WhileStmt(_, _, _) |
-             CaseStmt(_) | ProcedureCallStmt(_, _, _, _, _) | SkipStmt() |
-             AssertStmt(_, _) | AssumeStmt(_, _) | HavocStmt(_) | BlockStmt(_, _) => 
-=======
         case IfElseStmt(_, _, _)  | 
              ForStmt(_, _, _, _)  | WhileStmt(_, _, _)  |
              CaseStmt(_)          | SkipStmt()          |
              AssertStmt(_, _)     | AssumeStmt(_, _)    |
              HavocStmt(_)         | BlockStmt(_, _)     => 
->>>>>>> ae67cdb2
           in
         case ModuleCallStmt(_) =>
           checkParallelConstruct("next")
