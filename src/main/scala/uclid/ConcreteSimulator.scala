package uclid

import scala.util.parsing.combinator._
// changed this from immutable to mutable
import scala.collection.mutable._
import lang.{Identifier, Module,  _}
import uclid.Utils.ParserErrorList
import com.typesafe.scalalogging.Logger



sealed abstract class ConcreteValue

case class ConcreteUndef () extends ConcreteValue
case class ConcreteBool (value: Boolean) extends ConcreteValue
case class ConcreteInt (value: BigInt) extends ConcreteValue 
case class ConcreteBV (value: BigInt, width: Int) extends ConcreteValue
<<<<<<< HEAD
case class ConcreteArray (value: scala.collection.mutable.Map[List[ConcreteValue], ConcreteValue]) extends ConcreteValue

// case class ConcreteRecord (value: Map[Identifier, ConcreteValue]) extends ConcreteValue
=======
case class ConcreteArray (value: Map[List[ConcreteValue], ConcreteValue]) extends ConcreteValue
case class ConcreteRecord (value: Map[Identifier,ConcreteValue]) extends ConcreteValue
>>>>>>> c8f0d08a


// class ConcreteAssignment () {
//     // assignment is a map between identifier and the value that it takes on
//     // identifier is going to be a extension of the ConcreteValue?
//     val assignment : Map[Identifier, ConcreteValue] = Map()

//     // do we need to define the bool symbols here like it is done in Symbolic Simulator
// }

object ConcreteSimulator {

    
    /**
    execute executes one step in the system

    Input:
        List[context]
        List[Commands]
    Output:
        List[context]

    */ 
    def execute (module: Module, config: UclidMain.Config) : List[CheckResult] = {
        // End goal
        UclidMain.printVerbose("HELLO IN EXECUTE")

        val preinit = collection.mutable.Map[Identifier, ConcreteValue](
<<<<<<< HEAD
            module.vars.map(v => v._2 match {
                case IntegerType() => {
                    (v._1, ConcreteUndef())
                }
                case BooleanType() => {
                    (v._1, ConcreteUndef())
                }
                //... fill in
                case ArrayType(inType, outType) => {
                    // TODO: outType could be complex type like another array or record
                    (v._1, ConcreteArray(scala.collection.mutable.Map[List[ConcreteValue], ConcreteValue]().withDefaultValue(ConcreteUndef())))
                }
            }) : _*)


        // TODO: Create context for each block stmt (LEIQI)
        
=======
            module.vars.map(v => (v._1, ConcreteUndef())): _*)        
>>>>>>> c8f0d08a
        
        println("Simulating init block")
        // result of applying init block to preinit
        val postinit = module.init match {
            case Some(init) => initialize(preinit, init.body)
            case None => preinit
        }

        println("After initialize")
        pretty_print(postinit)
        
        var cntInt = 0
        
        module.cmds.foreach {
            cmd => cmd.name.toString match {
                case "concrete" => {
                    val cntLit = cmd.args(0)
                    // Utils.checkParsingError(cntLit._1.isInstanceOf[IntLit], "'%s' command expects a constant integer argument".format(cmd.name.toString), cmd.pos, filename)
                    val cnt = cntLit._1.asInstanceOf[IntLit].value
                    cntInt = cnt.intValue()
                }

                case _ => {
                    
                }

            }
                
        }
        println("Unroll for "+cntInt)
        
        val next_stmt = module.next match {
            case Some(next) => 
            {
                var newContext = postinit
                for (a <- 1 to cntInt) {
                    newContext = simulate_stmt(newContext, next.body)
                }
                newContext
            }
        }

        println("\n\n\nAfter next")
        pretty_print(next_stmt)

        return List()
    }

    def initialize (context: scala.collection.mutable.Map[Identifier, ConcreteValue], 
        stmt: Statement) : scala.collection.mutable.Map[Identifier, ConcreteValue] = {
        simulate_stmt(context, stmt)
    }

    def simulate_stmt (context: scala.collection.mutable.Map[Identifier, ConcreteValue], 
        stmt: Statement) : scala.collection.mutable.Map[Identifier, ConcreteValue] = {
        
        stmt match {
            case AssignStmt(lhss, rhss) => {
                // println("looking at assign stmt")
                val rhseval = rhss.map(rhs => evaluate_expr(context, rhs))
                if (rhseval.size == 1) {
                    lhss.foldLeft(context)((a, l) => update_lhs(a, l, rhseval(0)))
                } else {
                    throw new NotImplementedError(s"RHS must be singleton")
                }
            }

            case BlockStmt(vars, stmts) => {
                // println("looking at block stmt")
                //before entering block, create a new context

                var localContext = extendContext(context,vars)
                // println("local context: ", localContext)
                localContext = stmts.foldLeft(localContext)((a, stmt) => simulate_stmt(a, stmt))
                var newContext = mergeContext(context,localContext,vars)
                // println("new context: ", newContext)
                newContext
                //simulate_stmt(newContext,stmt)
                //when we left the block, create a correct context
            }
            
            case SkipStmt() => {
                context
            }
            case AssertStmt(e, id) => {
                throw new NotImplementedError(s"AssertStmt not implemented")
            }
            case AssumeStmt(e, id) => {
                throw new NotImplementedError(s"AssumeStmt not implemented")
            }
            case HavocStmt(havocable) => {
                throw new NotImplementedError(s"HavocStmt not implemented")
            }
            case IfElseStmt(cond, ifblock, elseblock) => {
                if (evaluateBoolExpr(context, cond)) {
                    simulate_stmt(context, ifblock)
                } else {
                    simulate_stmt(context, elseblock)
                }
            }
            case ForStmt(id, typ, range, body) => {
                // these are ConcreteValues as the bounds
                println("in for loop")
                var low = evaluate_expr(context, range._1)
                var high = evaluate_expr(context, range._2)
                
                // id can be int, bv, float
                typ match {
                    case IntegerType() => {
                        val low_ = low match {
                            case l: ConcreteInt => l.value
                            // case _ => throw new 
                        }                        
                        val high_ = high match {
                            case h : ConcreteInt => h.value
                        }
                        (low_ to high_).foldLeft(context)((con_, it) => {
                            val newcon_ = simulate_stmt(con_.+(id -> ConcreteInt(it)), body)
                            newcon_.-(id)
                            newcon_
                        })
                    }
                }
                // for (id <- range._1 to range._2) {
                // simulate_stmt(body)
                // }
                // throw new NotImplementedError(s"ForStmt not implemented")
            }
            case WhileStmt(cond, body, invariants) => {
                // cond: Expr, body: Statement, invariants: List[Expr]
                // not sure what the difference is between cond and invariants but every loop through we keep checking the cond
                // if the cond holds then simulate_stmt on body
                if (evaluateBoolExpr(context, cond)) {
                    var newContext = simulate_stmt(context, body)
                    while (evaluateBoolExpr(newContext, cond)) {
                        newContext = simulate_stmt(newContext, body)
                    }
                    newContext
                } else {
                    context
                }
            }
            case CaseStmt(body) => {

                // body: List[(Expr,Statement)]
                // since it is a list of expr with statements, we go through the list, evaluate_expr and once it is true, simulate_stmt
                println("in case...")
                context
            }
            case ProcedureCallStmt(id, callLhss, args, instanceId, moduleId) => {
                throw new NotImplementedError(s"ProcedureCallStmt not implemented")
            }
            case MacroCallStmt(id) => {
                throw new NotImplementedError(s"MacroCallStmt not implemented")
            }
            case ModuleCallStmt(id) => {
                throw new NotImplementedError(s"ModuleCallStmt not implemented")
            }
        }
    }

    """
    Evaluates a condition (Expr) in a context and returns a boolean if the cond is held or not.
    """
    def evaluateBoolExpr(context: scala.collection.mutable.Map[Identifier, ConcreteValue],
        cond: Expr) : Boolean = {
            evaluate_expr(context,cond) match {
                case ConcreteBool(b) => {
                    if (b) {
                        return true
                    } else {
                        return false
                    }
                }
            }
        }

    def update_lhs (context: scala.collection.mutable.Map[Identifier, ConcreteValue], 
        lhs: Lhs, v: ConcreteValue) : scala.collection.mutable.Map[Identifier, ConcreteValue] = {  
        // TODO: More updates to LHS (Adwait)
        lhs match {
            case LhsId(id) => {
                context(id) = v
                context
            }
            case LhsArraySelect(id,indices)=>{
                //TODO:
                //We should exvalute the indices firstly
                context(id) match {
                    case ca:ConcreteArray => {
                        val eval_indices = indices.map(a => evaluate_expr(context,a)) // list of concrete expr
                        var old_map = ca.value // old array 
                        old_map(eval_indices) = v
                        val new_arr = ConcreteArray(old_map)

                        // id is a key into context

                        context(id) = new_arr
                        context
                    }
                    case _ => {
                        throw new Error("attempting to do array select on a non-array object")
                        
                    }
                }
                
                //



                //so, we should alway make sure the indeces correct first
                //But the simulator does not have list?
                //What should we do?

                //So, we need to grab the original map first
                // var newValue = ConcreteArray(Map(indices,v));
                // if(context.contains(id)){
                //     context(id) match{
                //         case ConcreteArray(value) => {
                //             var indiceMap = value;
                //             indiceMap.update(indices,v)
                //             newValue = ConcreteArray(indiceMap)
                            
                //         }
                //         case _ => throw new NotImplementedError("Should not touch this part")
                //     }
                // }
                // context(id) = newValue;
                throw new NotImplementedError(s"On working ${lhs}")
                context
                //ConcreteArray (value: Map[List[ConcreteValue], ConcreteValue])
            }
            case LhsRecordSelect(id,fieldid)=>{
                context(id) = updateRecordValue(fieldid,v,context(id))
                context     
            }
            case _ => {
                throw new NotImplementedError(s"LHS Update for ${lhs}")
            }
            
        }
        }


    def evaluate_expr (context: scala.collection.mutable.Map[Identifier, ConcreteValue], 
        expr: lang.Expr) : ConcreteValue = {
        
        expr match {
            case a : Identifier => context(a)
            case BoolLit(b) => ConcreteBool(b)
            case IntLit(b) => ConcreteInt(b)
            // case RealLit(a,b) => 
            // case FloatLit(a,b,c,d) =>
            case BitVectorLit(a,b) => ConcreteBV(a,b)
            // case StringLit(a) =>
            // case EnumLit????
            // case NumericLit??
            // case FreshLit??
            // case ConstArray
            // case UninterpretedTypeLiteral
            // case ConstRecord
            // case Tuple

            // case PolymorphicSelect
            // case RecordSelect
            // case HyperSelect
            // case SelectFromInstance
            // case ITEOp
            // case ForallOp

            // // PolymorphicOperator
            // case LTOp()
            // case LEOp()
            // case GTOp()
            // case GEOp()
            // case AddOp()
            // case SubOp()
            // case MulOp()
            // case UnaryMinusOp()
            // case DivOp()

            // // RealArgOperator
            // case RealLTOp()
            // case RealLEOp()
            // case RealGTOp()
            // case RealGEOp()
            // case RealAddOp()
            // case RealSubOp()
            // case RealMulOp()
            // case RealUnaryMinusOp()
            // case RealDivOp()

            // // FloatArgOperator
            // case FPLTOp(e,s)
            // case FPGTOp(e,s) 
            // case FPLEOp(e,s)
            // case FPGEOp(e,s)
            // case FPSubOp(e,s)
            // case FPAddOp(e,s)
            // case FPMulOp(e,s)
            // case FPDivOp(e,s)
            // case FPIsNanOp(e,s)
            // case FPUnaryMinusOp(e,s)

            // // QuantifiedBooleanOperator??

            // case ForallOp(vs, patterns) 
            // case ExistsOp(vs, patterns) 
            // case FiniteForallOp(id, groupId) 
            // case FiniteExistsOp(id, groupId) 

            // // inequality operator
            // case EqualityOp()
            // case InequalityOp()
            
            // // BV2Int and Int2BV
            // case BV2SignedIntOp()
            // case BV2UnsignedIntOp()

            // // Int2BV
            // case Int2BVOp()

            // // LTL Operators
            // case GloballyTemporalOp()
            // case NextTemporalOp()
            // case UntilTemporalOp()
            // case FinallyTemporalOp()
            // case ReleaseTemporalOp()
            // case WUntilTemporalOp()

            // // Old Operator
            // case OldOperator()
            // case PastOperator()
            // case HistoryOperator()

            // // ITE operator
            // case ITEOp()

            

            // // ExtractOp
            // case ConstExtractOp(slice)
            // case VarExtractOp(slice)
            // case ConcatOp()

            // // SelectorOperator
            // case PolymorphicSelect(id)
            // case RecordSelect(id)
            // case SelectFromInstance(varId)
            // case HyperSelect(i)
            // case ArraySelect(indices)
            // case ArrayUpdate(indices,value)
            // case RecordUpdate(fieldid, value)
            // case GetNextValueOp()
            // case DistinctOp()



            // case class ConcreteArray 
            // additiion / subtract  (Look at OperatorApplication)
            // case class OperatorApplication(op: Operator, operands: List[Expr])
                // do a case match on the op
            
            
            // case NegationOp()
            case OperatorApplication(op:Operator, operands:List[Expr])=>{

                val operand_0 = evaluate_expr(context,operands.head);
                //if this is not binary operation
                if(operands.tail.size==0){
                    operand_0 match{
                        case ConcreteBool(bool_0) => {
                            op match{
                                case NegationOp() => ConcreteBool(!bool_0)
                                case _ => throw new NotImplementedError("Not implements the Operator for ConcreteBool"+op.toString) 
                            }
                        }
                        case ConcreteInt(int_0) => {
                            op match{
                                case IntUnaryMinusOp() => ConcreteInt(-int_0)
                                case ConcatOp() => throw new NotImplementedError("Have not emplement ++ by now")
                                case _ => throw new NotImplementedError("Not implements the Operator"+op.toString) 
                            }
                        }
                        case ConcreteBV(int_0,length) => {
                            op match{
                                case ConcatOp() => throw new NotImplementedError("Have not emplement ++ by now")
                                case BVNotOp(w) => ConcreteBV((~int_0) & ((1 << length) - 1), length)
                                case BVUnaryMinusOp(w) => ConcreteBV((-int_0)& ((1 << length) - 1), length)
                                case BVLeftShiftBVOp(w) => ConcreteBV((int_0<<w) & ((1 << length) - 1), length)
                                case BVLRightShiftBVOp(w) => ConcreteBV((int_0>>w) & ((1 << length) - 1), length)
                                case BVARightShiftBVOp(w) => ConcreteBV((int_0>>w) & ((1 << length) - 1) | (((1 << length) - 1)<<w & ((1 << length) - 1)), length)
                                case ConstExtractOp(slide) => ConcreteBV((int_0&((1 << (slide.hi+1) - 1)))>>slide.lo, slide.hi-slide.lo+1)
                                // case ConstBitVectorSlice(hi,lo) => ConcreteBV((int_0&((1 << (hi-lo)) - 1))>>lo, length)
                                // case VarBitVectorSlice(hi, lo, wd)
                                case _ => throw new NotImplementedError("Not implements unary operation "+op.toString+" for BV\n")
                            }
                            
                        }
                        case ConcreteRecord(valuemap) => {
                            op match{
                                case RecordSelect(id) =>{
                                    if(valuemap.contains(id))
                                        valuemap(id)
                                    else
                                        ConcreteUndef()
                                }
                                case _ => throw new NotImplementedError("Not implements unary operation for ConcreteRecord"+"op: "+op + "operands: "+ operands+ "operand_0"+ operand_0)
                            }
                        }
                        case _ => throw new NotImplementedError("Not implements unary operation "+"op: "+op + "operands: "+ operands+ "operand_0"+ operand_0) 
                    }            
                }
                else{
                    val operand_1 = evaluate_expr(context,operands.tail.head);
                    operand_0 match{
                        case ConcreteBool(bool_0) =>{
                            operand_1 match{
                                case ConcreteBool(bool_1) => {
                                    op match{
                                        case ConjunctionOp() => ConcreteBool(bool_0&&bool_1)
                                        case DisjunctionOp() => ConcreteBool(bool_0||bool_1)
                                        case IffOp() => ConcreteBool(bool_0 == bool_1)
                                        case ImplicationOp() => ConcreteBool(!bool_0 || bool_1)
                                        case _ => throw new NotImplementedError("Not implements the Operator for Bool"+op.toString) 
                                    }
                                }
                                case _ => throw new NotImplementedError("Should not reach here")
                            }
                        }
                        case ConcreteInt(int_0) => {
                            operand_1 match{
                                case ConcreteInt(int_1) =>{
                                    op match{
                                        case IntAddOp()=> ConcreteInt(int_0+int_1)
                                        case IntSubOp() => ConcreteInt(int_0-int_1)
                                        case IntMulOp() => ConcreteInt(int_0*int_1)
                                        case IntDivOp() => ConcreteInt(int_0/int_1)
                                        case IntLTOp() => ConcreteBool(int_0 < int_1)
                                        case IntLEOp() => ConcreteBool(int_0 <= int_1)
                                        case IntGEOp() => ConcreteBool(int_0 >= int_1)
                                        case IntGTOp() => ConcreteBool(int_0 > int_1)
                                        case _ => throw new NotImplementedError("Not implements the Operator"+op.toString) 
                                    }
                                }
                                case _ => throw new NotImplementedError("Should not entry this line"+op.toString) 
                            }
                        }    
                        case ConcreteBV(int_0, length) =>{
                            operand_1 match{
                                case ConcreteBV(int_1, length) =>{
                                    val unint_0 = (~int_0) & ((1 << length) - 1)
                                    val unint_1 = (~int_0) & ((1 << length) - 1)
                                    op match{
                                        
                                        case BVLTOp(w) => ConcreteBool(int_0 < int_1)
                                        case BVLEOp(w) => ConcreteBool(int_0 <= int_1)
                                        case BVGTOp(w) => ConcreteBool(int_0 > int_1)
                                        case BVGEOp(w) => ConcreteBool(int_0 >= int_1)
                                        case BVAddOp(w) => ConcreteBV((int_0 + int_1) & ((1 << length) - 1),w)
                                        case BVSubOp(w) => ConcreteBV((int_0 - int_1) & ((1 << length) - 1),w) 
                                        case BVMulOp(w) => ConcreteBV((int_0 * int_1) & ((1 << length) - 1),w)
                                        case BVDivOp(w) => ConcreteBV((int_0 / int_1) & ((1 << length) - 1),w)
                                        case BVAndOp(w) => ConcreteBV((int_0 & int_1) & ((1 << length) - 1),w)
                                        case BVOrOp(w)  => ConcreteBV((int_0 | int_1) & ((1 << length) - 1),w)
                                        case BVXorOp(w) => ConcreteBV((int_0 ^ int_1) & ((1 << length) - 1),w)
                                        case BVSremOp(w) => ConcreteBV((int_0 % int_1) & ((1 << length) - 1),w)

                                        case BVLTUOp(w) => ConcreteBool(unint_0 < unint_1)
                                        case BVLEUOp(w) => ConcreteBool(unint_0 <= unint_1)
                                        case BVGTUOp(w) => ConcreteBool(unint_0 > unint_1)
                                        case BVGEUOp(w) => ConcreteBool(unint_0 >= unint_1)
                                        case BVUremOp(w) => ConcreteBV(unint_0 % unint_1,w)
                                        case BVUDivOp(w) => ConcreteBV(unint_0 / unint_1,w)
     
                                        //Those operations do not exist in parser??
                                        // case BVSignExtOp(w,e) 
                                        // case BVZeroExtOp(w,e) 
                                    
                                        case _ => throw new NotImplementedError("Not implements the Operator for BV"+op.toString) 
                                    }
                                }
                            }
                        }
                        case _ => {
                        throw new NotImplementedError("Does not support this type yet")
                        }
                    }
                }
                
            }
            case _ => throw new NotImplementedError(s"Expression evaluation for ${expr}")
        }
    }

    def pretty_print(context: scala.collection.mutable.Map[Identifier, ConcreteValue]) : Unit = {
        for (a <- context) {
            println(a)
        }   
    }
    def extendContext (context: scala.collection.mutable.Map[Identifier, ConcreteValue], 
        vars: List[BlockVarsDecl]) : scala.collection.mutable.Map[Identifier, ConcreteValue] = {
        //Leiqi:
        //initilze those variables here????
            

        val newContext = collection.mutable.Map[Identifier, ConcreteValue]();
        
        vars.foreach(
            vardecl =>
            {
                vardecl.ids.foreach(
                    id => {
                        newContext+= (id -> ConcreteUndef())
                    }
                )
            }
        );
        context.++(newContext)
    }
    def mergeContext (
        original: scala.collection.mutable.Map[Identifier, ConcreteValue],
        newContext: scala.collection.mutable.Map[Identifier, ConcreteValue],
        vars: List[BlockVarsDecl]) : scala.collection.mutable.Map[Identifier, ConcreteValue] = {
        
        //those variables is local variables, should not be updated into the original context
        vars.foreach(
            vardecl =>
            {
                vardecl.ids.foreach(
                    id => {
                        newContext.-(id);
                        original.get(id) match{
                            case value: ConcreteValue =>{
                                newContext += (id->value)
                            }
                            case _  => {
                                
                            }
                        }
                    }
                )
            }
        );
        //so, the newContext does not contain local varibales now
        newContext
    }
    def updateRecordValue(fields: List[Identifier],value: ConcreteValue,recordValue: ConcreteValue): ConcreteRecord = {
        if(fields.size == 1){
            recordValue match{
                case ConcreteUndef() => ConcreteRecord(Map(fields.head->value))
                case ConcreteRecord(map) => {
                    var newMap = map;
                    newMap(fields.head) = value;
                    ConcreteRecord(newMap)
                }
                
                case _ => throw new NotImplementedError(s"Should not touch here")
            }
        }
        else{
            // now, we have one recordValue and we have not touch the end of the Record
            recordValue match{
                case ConcreteUndef() => ConcreteRecord(Map(fields.head->updateRecordValue(fields.tail,value,ConcreteUndef())))
                case ConcreteRecord(map) => {
                    var newMap = map;
                    newMap(fields.head) = updateRecordValue(fields.tail,value,map(fields.head));
                    ConcreteRecord(newMap)
                }
                case _ => throw new NotImplementedError(s"Should not touch here")
            }
        }
    }
    // context(Id("n")) = ConcreteInt(context(Id("n")).value + 1)

    /**
    executeOneStep is responsible for taking in a current assignment and a command to find out the next assignment for the variables

    Input:
        context
        stmt
    Output:
        context
    */ 
    // def executeOneStep (context: ConcreteAssignment, stmt: Statement) : Assignment = {}
            // check the type of assignment
            
            // execute statement
            // context(Id("n")) = ConcreteInt(context(Id("n")).value + 1)


    //     return Assignment

}<|MERGE_RESOLUTION|>--- conflicted
+++ resolved
@@ -15,14 +15,8 @@
 case class ConcreteBool (value: Boolean) extends ConcreteValue
 case class ConcreteInt (value: BigInt) extends ConcreteValue 
 case class ConcreteBV (value: BigInt, width: Int) extends ConcreteValue
-<<<<<<< HEAD
-case class ConcreteArray (value: scala.collection.mutable.Map[List[ConcreteValue], ConcreteValue]) extends ConcreteValue
-
-// case class ConcreteRecord (value: Map[Identifier, ConcreteValue]) extends ConcreteValue
-=======
 case class ConcreteArray (value: Map[List[ConcreteValue], ConcreteValue]) extends ConcreteValue
-case class ConcreteRecord (value: Map[Identifier,ConcreteValue]) extends ConcreteValue
->>>>>>> c8f0d08a
+case class ConcreteRecord (value: Map[Identifier, ConcreteValue]) extends ConcreteValue
 
 
 // class ConcreteAssignment () {
@@ -51,7 +45,6 @@
         UclidMain.printVerbose("HELLO IN EXECUTE")
 
         val preinit = collection.mutable.Map[Identifier, ConcreteValue](
-<<<<<<< HEAD
             module.vars.map(v => v._2 match {
                 case IntegerType() => {
                     (v._1, ConcreteUndef())
@@ -69,9 +62,6 @@
 
         // TODO: Create context for each block stmt (LEIQI)
         
-=======
-            module.vars.map(v => (v._1, ConcreteUndef())): _*)        
->>>>>>> c8f0d08a
         
         println("Simulating init block")
         // result of applying init block to preinit
