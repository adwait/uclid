--- conflicted
+++ resolved
@@ -177,13 +177,6 @@
   "test-record-1.ucl" should "verify successfully." in {
     VerifierSpec.expectedFails("./test/test-record-1.ucl", 0)
   }
-<<<<<<< HEAD
-  "test-record-update-op-1.ucl" should "fail to verify 1 assertion." in {
-    VerifierSpec.expectedFails("./test/test-record-update-op-1.ucl", 1)
-  }
-  "test-record-update-op-5.ucl" should "fail to verify 2 assertions." in {
-    VerifierSpec.expectedFails("./test/test-record-update-op-5.ucl", 2)
-=======
   "test-record-update-op-1.ucl" should "fail to verify 1 assertion and generates a JSON CEX." in {
     VerifierSpec.expectedFails("./test/test-record-update-op-1.ucl", 1)
     val json = parse(PrintCexSpec.getJSONString("./test/test-record-update-op-5.ucl"))
@@ -201,7 +194,6 @@
       case JString(s) => assert(s.contains("(_tuple_0 false ((as const (Array (_ BitVec 4) (_ BitVec 32))) #x00000000))"))
       case _ => assert(false)
     }
->>>>>>> e4f228b3
   }
   "test-record-update-op-6.ucl" should "verify successfully." in {
     VerifierSpec.expectedFails("./test/test-record-update-op-6.ucl", 0)
@@ -212,12 +204,9 @@
   "test-record-update-op-8.ucl" should "fail to verify 1 assertion." in {
     VerifierSpec.expectedFails("./test/test-record-update-op-8.ucl", 1)
   }
-<<<<<<< HEAD
-=======
   "test-record-update-op-11.ucl" should "fail to verify 1 assertion." in {
     VerifierSpec.expectedFails("./test/test-record-update-op-11.ucl", 1)
   }
->>>>>>> e4f228b3
 
   "test-const-record-1.ucl" should "fail to verify 1 assertion." in {
     VerifierSpec.expectedFails("./test/test-const-record-1.ucl", 1)
@@ -439,12 +428,9 @@
   "test-record-update-op-9.ucl" should "verify all assertions." in {
     VerifierSpec.expectedFails("./test/test-record-update-op-9.ucl", 0)
   }
-<<<<<<< HEAD
-=======
   "test-record-update-op-10.ucl" should "verify all assertions." in {
     VerifierSpec.expectedFails("./test/test-record-update-op-10.ucl", 0)
   }
->>>>>>> e4f228b3
   "test-const-record-3.ucl" should "verify all assertions." in {
     VerifierSpec.expectedFails("./test/test-const-record-3.ucl", 0)
   }
