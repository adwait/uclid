--- conflicted
+++ resolved
@@ -665,7 +665,24 @@
   "test-k-induction-5.ucl" should "print a 4-step CEX" in {
     VerifierSpec.expectedFails("./test/test-k-induction-5.ucl", 1)
   }
-<<<<<<< HEAD
+  "test-cex-json-bmc.ucl" should "generate a 3 JSON CEX traces" in {
+    PrintCexSpec.checkJSONCex("test/test-cex-json-bmc.ucl", 4, List(4, 5, 6), "cex")
+  }
+  "test-cex-json-arrays-1.ucl" should "generate a JSON CEX trace" in {
+    PrintCexSpec.checkJSONCex("test/test-cex-json-arrays-1.ucl", 6, List(2, 3, 4, 5, 6), "tweedledee")
+  }
+  "test-cex-json-arrays-2.ucl" should "generate a JSON CEX trace" in {
+    PrintCexSpec.checkJSONCex("test/test-cex-json-arrays-2.ucl", 4, List(4), "tweedledum")
+  }
+  "test/test-cex-json-enum.ucl" should "generate a JSON CEX trace" in {
+    PrintCexSpec.checkJSONCex("test/test-cex-json-enum.ucl", 6, List(2, 3, 4, 5, 6))
+  }
+  "test/test-cex-json-mixed.ucl" should "generate a JSON CEX trace" in {
+    PrintCexSpec.checkJSONCex("test/test-cex-json-mixed.ucl", 4, List(4))
+  }
+  "test/test-cex-json-record.ucl" should "generate a JSON CEX trace" in {
+    PrintCexSpec.checkJSONCex("test/test-cex-json-record.ucl", 3, List(1, 2))
+  }
 }
 class ModuleConcatSpec extends AnyFlatSpec {
   "test-concat-modules-w-init-2-fab.ucl" should "verify all assertions." in {
@@ -677,24 +694,5 @@
     VerifierSpec.expectedFailsMultipleFiles(List(
       "test/test-concat-modules-w-init-2-fb.ucl", "test/test-concat-modules-w-init-2-fa.ucl"
     ), 2)
-=======
-  "test-cex-json-bmc.ucl" should "generate a 3 JSON CEX traces" in {
-    PrintCexSpec.checkJSONCex("test/test-cex-json-bmc.ucl", 4, List(4, 5, 6), "cex")
-  }
-  "test-cex-json-arrays-1.ucl" should "generate a JSON CEX trace" in {
-    PrintCexSpec.checkJSONCex("test/test-cex-json-arrays-1.ucl", 6, List(2, 3, 4, 5, 6), "tweedledee")
-  }
-  "test-cex-json-arrays-2.ucl" should "generate a JSON CEX trace" in {
-    PrintCexSpec.checkJSONCex("test/test-cex-json-arrays-2.ucl", 4, List(4), "tweedledum")
-  }
-  "test/test-cex-json-enum.ucl" should "generate a JSON CEX trace" in {
-    PrintCexSpec.checkJSONCex("test/test-cex-json-enum.ucl", 6, List(2, 3, 4, 5, 6))
-  }
-  "test/test-cex-json-mixed.ucl" should "generate a JSON CEX trace" in {
-    PrintCexSpec.checkJSONCex("test/test-cex-json-mixed.ucl", 4, List(4))
-  }
-  "test/test-cex-json-record.ucl" should "generate a JSON CEX trace" in {
-    PrintCexSpec.checkJSONCex("test/test-cex-json-record.ucl", 3, List(1, 2))
->>>>>>> 8f0c54f7
   }
 }