/*
 * UCLID5 Verification and Synthesis Engine
 *
 * Copyright (c) 2017.
 * Sanjit A. Seshia, Rohit Sinha and Pramod Subramanyan.
 *
 * All Rights Reserved.
 * Redistribution and use in source and binary forms, with or without
 * modification, are permitted provided that the following conditions are
 * met:
 * 1. Redistributions of source code must retain the above copyright notice,
 *
 * this list of conditions and the following disclaimer.
 * 2. Redistributions in binary form must reproduce the above copyright
 * notice, this list of conditions and the following disclaimer in the
 *
 * documentation and/or other materials provided with the distribution.
 * 3. Neither the name of the copyright holder nor the names of its
 * contributors may be used to endorse or promote products derived from this
 * software without specific prior written permission.
 *
 * THIS SOFTWARE IS PROVIDED BY THE COPYRIGHT HOLDERS AND CONTRIBUTORS "AS
 * IS" AND ANY EXPRESS OR IMPLIED WARRANTIES, INCLUDING, BUT NOT LIMITED TO,
 * THE IMPLIED WARRANTIES OF MERCHANTABILITY AND FITNESS FOR A PARTICULAR
 * PURPOSE ARE DISCLAIMED. IN NO EVENT SHALL THE COPYRIGHT HOLDER OR
 * CONTRIBUTORS BE LIABLE FOR ANY DIRECT, INDIRECT, INCIDENTAL, SPECIAL,
 * EXEMPLARY, OR CONSEQUENTIAL DAMAGES (INCLUDING, BUT NOT LIMITED TO,
 * PROCUREMENT OF SUBSTITUTE GOODS OR SERVICES; LOSS OF USE, DATA, OR
 * PROFITS; OR BUSINESS INTERRUPTION) HOWEVER CAUSED AND ON ANY THEORY OF
 * LIABILITY, WHETHER IN CONTRACT, STRICT LIABILITY, OR TORT (INCLUDING
 * NEGLIGENCE OR OTHERWISE) ARISING IN ANY WAY OUT OF THE USE OF THIS
 * SOFTWARE, EVEN IF ADVISED OF THE POSSIBILITY OF SUCH DAMAGE.
 *
 * Authors: Norman Mu, Pramod Subramanyan
 *
 * UCLID Parser/Typechecker tests.
 *
 */

package uclid
package test

import org.scalatest.flatspec.AnyFlatSpec
import uclid.{lang => l}
import java.io.File

class ParserSpec extends AnyFlatSpec {
  "test-type1.ucl" should "not parse successfully." in {
    try {
      val filename = "test/test-type1.ucl"
      val fileModules = UclidMain.compile(ConfigCons.createConfig(filename), lang.Identifier("main"))
      assert (fileModules.size == 1)
    }
    catch {
      case p : Utils.ParserErrorList =>
        assert (p.errors.size == 1)
        assert (p.errors(0)._1.contains("Redeclaration of identifier 'test'."))
    }
  }
  "test-typechecker-0.ucl" should "not parse successfully." in {
    try {
      val fileModules = UclidMain.compile(ConfigCons.createConfig("test/test-typechecker-0.ucl"), lang.Identifier("main"))
      // should never get here.
      assert (false);
    }
    catch {
      case p : Utils.TypeErrorList =>
        assert (p.errors.size == 8)
    }
  }
  "test-typechecker-1.ucl" should "not parse successfully." in {
    try {
      val fileModules = UclidMain.compile(ConfigCons.createConfig("test/test-typechecker-1.ucl"), lang.Identifier("main"))
      // should never get here.
      assert (false);
    }
    catch {
      case p : Utils.ParserErrorList =>
        assert (p.errors.size == 1)
        val msg : String = p.errors(0)._1
        assert (msg.contains("Unknown identifier in havoc statement"))
    }
  }
  "test-module-errors.ucl" should "not parse successfully." in {
    try {
      val fileModules = UclidMain.compile(ConfigCons.createConfig("test/test-module-errors.ucl"), lang.Identifier("main"))
      // should never get here.
      assert (false);
    }
    catch {
      case p : Utils.ParserErrorList =>
        assert (p.errors.size == 5)
    }
  }
  "test-typechecker-6.ucl" should "not parse successfully." in {
    try {
      val fileModules = UclidMain.compile(ConfigCons.createConfig("test/test-typechecker-6.ucl"), lang.Identifier("main"))
      // should never get here.
      assert (false);
    }
    catch {
      case p : Utils.ParserErrorList =>
        assert (p.errors.size == 3)
    }
  }
  "test-typechecker-3.ucl" should "not parse successfully." in {
    try {
      val fileModules = UclidMain.compile(ConfigCons.createConfig("test/test-typechecker-3.ucl"), lang.Identifier("main"))
      // should never get here.
      assert (false);
    }
    catch {
      // this list has all the errors from parsing
      case p : Utils.ParserErrorList =>
        assert (p.errors.size == 2)
    }
  }
  "test-typechecker-4.ucl" should "not parse successfully." in {
    try {
      val fileModules = UclidMain.compile(ConfigCons.createConfig("test/test-typechecker-4.ucl"), lang.Identifier("main"))
      // should never get here.
      assert (false);
    }
    catch {
      // this list has all the errors from parsing
      case p : Utils.ParserErrorList =>
        assert (p.errors.size == 3)
    }
  }
  "test-recursion.ucl" should "not parse successfully." in {
    try {
      val fileModules = UclidMain.compile(ConfigCons.createConfig("test/test-recursion.ucl"), lang.Identifier("main"))
      // should never get here.
      assert (false);
    }
    catch {
      // this list has all the errors from parsing
      case p : Utils.ParserErrorList =>
        assert (p.errors.size == 1)
        assert (p.errors(0)._1.contains("Recursion"))
    }
  }
  "test-recursion-2.ucl" should "not parse successfully." in {
    try {
      val fileModules = UclidMain.compile(ConfigCons.createConfig("test/test-recursion-2.ucl"), lang.Identifier("main"))
      // should never get here.
      assert (false);
    }
    catch {
      // this list has all the errors from parsing
      case p : Utils.ParserErrorList =>
        assert (p.errors.size == 1)
        assert (p.errors(0)._1.contains("Recursion"))
    }
  }
  "test-procedure-types-errors.ucl" should "not parse successfully." in {
    try {
      val fileModules = UclidMain.compile(ConfigCons.createConfig("test/test-procedure-types-errors.ucl"), lang.Identifier("main"))
      // should never get here.
      assert (false);
    }
    catch {
      // this list has all the errors from parsing
      case p : Utils.ParserErrorList =>
        assert (p.errors.size == 3)
        assert (p.errors.forall(p => p._1.contains("Parameter r expected")))
    }
  }
  "test-procedure-invocation-errors.ucl" should "not parse successfully." in {
    try {
      val fileModules = UclidMain.compile(ConfigCons.createConfig("test/test-procedure-invocation-errors.ucl"), lang.Identifier("main"))
      // should never get here.
      assert (false);
    }
    catch {
      // this list has all the errors from parsing
      case p : Utils.TypeErrorList =>
        assert (p.errors.size == 1)
        assert (p.errors(0).getMessage().contains("Cannot apply foo, which is of type procedure"))
    }
  }
  "test-syntax-errors-1.ucl" should "not parse successfully." in {
    try {
      val fileModules = UclidMain.compile(ConfigCons.createConfig("test/test-syntax-errors-1.ucl"), lang.Identifier("main"))
      // should never get here.
      assert (false);
    }
    catch {
      // this list has all the errors from parsing
      case p : Utils.TypeErrorList =>
        assert (p.errors.size == 3)
        assert (p.errors.forall(e => e.getMessage().contains("Argument to select operator must be of type record or instance")))
    }
  }
  "test-typechecker-5.ucl" should "not parse successfully." in {
    try {
      val fileModules = UclidMain.compile(ConfigCons.createConfig("test/test-typechecker-5.ucl"), lang.Identifier("main"))
      // should never get here.
      assert (false);
    }
    catch {
      // this list has all the errors from parsing
      case p : Utils.TypeError =>
        assert (p.getMessage().contains("Recursively defined synonym type"))
    }
  }
  "test-modules-2.ucl" should "not parse successfully." in {
    try {
     val fileModules = UclidMain.compile(ConfigCons.createConfig("test/test-modules-2.ucl"), lang.Identifier("main"))
      // should never get here.
      assert (false);
    }
    catch {
      // this list has all the errors from parsing
      case p : Utils.TypeErrorList =>
        assert (p.errors.size == 4)
    }
  }
  "test-procedure-checker-1.ucl" should "not parse successfully." in {
    try {
      val fileModules = UclidMain.compile(ConfigCons.createConfig("test/test-procedure-checker-1.ucl"), lang.Identifier("main"))
      // should never get here.
      assert (false);
    }
    catch {
      // this list has all the errors from parsing
      case p : Utils.ParserErrorList =>
        assert (p.errors.size == 2)
        assert (p.errors.exists(p => p._1.contains("Identifier was not declared modifiable: x")))
        assert (p.errors.exists(p => p._1.contains("Identifier cannot be declared modifiable: z")))
    }
  }
  "test-concat-modules-dup-decl.ucl" should "not parse successfully." in {
    try {
      val fileModules = UclidMain.compile(ConfigCons.createConfig("test/test-concat-modules-dup-decl.ucl"), lang.Identifier("main"))
      // should never get here.
      assert (false);
    }
    catch {
      // this list has all the errors from parsing
      case p : Utils.ParserErrorList =>
        assert (p.errors.size == 2)
        assert (p.errors.exists(p => p._1.contains("Redeclaration of identifier 'x'.")))
    }
  }
  "test-concat-modules.ucl" should "parse successfully" in {
    val fileModules = UclidMain.compile(ConfigCons.createConfig("test/test-concat-modules.ucl"), lang.Identifier("main"))
    val instantiatedModules = UclidMain.instantiateModules(UclidMain.Config(), fileModules, lang.Identifier("main"))
    assert (instantiatedModules.size == 1)
  }
  "test-concat-modules-w-init-1.ucl" should "parse successfully" in {
    val fileModules = UclidMain.compile(ConfigCons.createConfig("test/test-concat-modules-w-init-1.ucl"), lang.Identifier("main"))
    val instantiatedModules = UclidMain.instantiateModules(UclidMain.Config(), fileModules, lang.Identifier("main"))
    assert (instantiatedModules.size == 1)
  }
  "test-concat-modules-w-init-2-fab.ucl" should "parse successfully" in {
    val fileModules = UclidMain.compile(UclidMain.Config(files=List(
      new File("test/test-concat-modules-w-init-2-fa.ucl"), new File("test/test-concat-modules-w-init-2-fb.ucl"))
    ), lang.Identifier("main"))
    assert (fileModules.size == 2)
    val instantiatedModules = UclidMain.instantiateModules(UclidMain.Config(), fileModules, lang.Identifier("main"))
    assert (instantiatedModules.size == 1)
  }
  "test-concat-modules-w-init-2-fba.ucl" should "parse successfully" in {
    val fileModules = UclidMain.compile(UclidMain.Config(files=List(
      new File("test/test-concat-modules-w-init-2-fb.ucl"), new File("test/test-concat-modules-w-init-2-fa.ucl"))
    ), lang.Identifier("main"))
    assert (fileModules.size == 2)
    val instantiatedModules = UclidMain.instantiateModules(UclidMain.Config(), fileModules, lang.Identifier("main"))
    assert (instantiatedModules.size == 1)
  }
  "test-mod-set-analysis-0.ucl" should "parse successfully." in {
    val fileModules = UclidMain.compile(ConfigCons.createConfigWithMSA("test/test-mod-set-analysis-0.ucl"), lang.Identifier("main"))
    val instantiatedModules = UclidMain.instantiateModules(UclidMain.Config(), fileModules, lang.Identifier("main"))
    assert (instantiatedModules.size == 1)
  }
  "test-mod-set-analysis-1.ucl" should "parse successfully." in {
    val fileModules = UclidMain.compile(ConfigCons.createConfigWithMSA("test/test-mod-set-analysis-1.ucl"), lang.Identifier("main"))
    val instantiatedModules = UclidMain.instantiateModules(UclidMain.Config(), fileModules, lang.Identifier("main"))
    assert (instantiatedModules.size == 1)
  }
  "test-mod-set-analysis-2.ucl" should "parse successfully." in {
    val fileModules = UclidMain.compile(ConfigCons.createConfigWithMSA("test/test-mod-set-analysis-2.ucl"), lang.Identifier("main"))
    val instantiatedModules = UclidMain.instantiateModules(UclidMain.Config(), fileModules, lang.Identifier("main"))
    assert (instantiatedModules.size == 1)
  }
  "test-mod-set-analysis-3.ucl" should "parse successfully." in {
    val fileModules = UclidMain.compile(ConfigCons.createConfigWithMSA("test/test-mod-set-analysis-3.ucl"), lang.Identifier("main"))
    val instantiatedModules = UclidMain.instantiateModules(UclidMain.Config(), fileModules, lang.Identifier("main"))
    assert (instantiatedModules.size == 1)
  }
  "test-mod-set-analysis-6.ucl" should "parse successfully." in {
    val fileModules = UclidMain.compile(ConfigCons.createConfigWithMSA("test/test-mod-set-analysis-6.ucl"), lang.Identifier("main"))
    val instantiatedModules = UclidMain.instantiateModules(UclidMain.Config(), fileModules, lang.Identifier("main"))
    assert (instantiatedModules.size == 1)
  }
  "test-mutual-recursion-error.ucl" should "not parse successfully." in {
    try {
      val fileModules = UclidMain.compile(ConfigCons.createConfig("test/test-mutual-recursion-error.ucl"), lang.Identifier("main"))
      // should never get here.
      assert (false);
    }
    catch {
      // this list has all the errors from parsing
      case p : Utils.ParserErrorList =>
        assert (p.errors.size == 3)
        assert (p.errors.exists(p => p._1.contains("Recursion involving procedure(s)")))
    }
  }
  "test-parsing-history-op-error.ucl" should "not parse successfully." in {
    try {
      val fileModules = UclidMain.compile(ConfigCons.createConfig("test/test-parsing-history-op-error.ucl"), lang.Identifier("main"))
      // should never get here.
      assert (false);
    }
    catch {
      // this list has all the errors from parsing
      case p : Utils.ParserErrorList =>
        assert (p.errors.size == 1)
        assert (p.errors.exists(p => p._1.contains("Operator can only be used in a verification expression")))
    }
  }
  "test-synthesis-grammar-0.ucl" should "parse successfully." in {
      val fileModules = UclidMain.compile(ConfigCons.createConfig("test/test-synthesis-grammar-0.ucl"), lang.Identifier("main"))
      val instantiatedModules = UclidMain.instantiateModules(UclidMain.Config(), fileModules, lang.Identifier("main"))
      assert (instantiatedModules.size == 1)
  }
  "test-synthesis-grammar-1.ucl" should "parse successfully." in {
      val fileModules = UclidMain.compile(ConfigCons.createConfig("test/test-synthesis-grammar-1.ucl"), lang.Identifier("main"))
      val instantiatedModules = UclidMain.instantiateModules(UclidMain.Config(), fileModules, lang.Identifier("main"))
      assert (instantiatedModules.size == 1)
  }
  "test-synthesis-grammar-2.ucl" should "not parse successfully." in {
    try {
      val fileModules = UclidMain.compile(ConfigCons.createConfig("test/test-synthesis-grammar-2.ucl"), lang.Identifier("main"))
      // should never get here.
      assert (false);
    }
    catch {
      case r : Utils.RuntimeError => 
        assert (r.getMessage().contains("Could not find non terminal"));
    }
  }
  "test-synthesis-grammar-3.ucl" should "parse successfully." in {
      val fileModules = UclidMain.compile(ConfigCons.createConfig("test/test-synthesis-grammar-3.ucl"), lang.Identifier("main"))
      val instantiatedModules = UclidMain.instantiateModules(UclidMain.Config(), fileModules, lang.Identifier("main"))
      assert (instantiatedModules.size == 1)
  }
  "test-synthesis-grammar-4.ucl" should "parse successfully." in {
      val fileModules = UclidMain.compile(ConfigCons.createConfig("test/test-synthesis-grammar-4.ucl"), lang.Identifier("main"))
      val instantiatedModules = UclidMain.instantiateModules(UclidMain.Config(), fileModules, lang.Identifier("main"))
      assert (instantiatedModules.size == 1)
  }
  "test-synthesis-grammar-5.ucl" should "parse successfully." in {
      val fileModules = UclidMain.compile(ConfigCons.createConfig("test/test-synthesis-grammar-5.ucl"), lang.Identifier("main"))
      val instantiatedModules = UclidMain.instantiateModules(UclidMain.Config(), fileModules, lang.Identifier("main"))
      assert (instantiatedModules.size == 1)
  }
  "test-typechecker-7.ucl" should "not parse successfully." in {
    try {
      val fileModules = UclidMain.compile(ConfigCons.createConfig("test/test-typechecker-7.ucl"), lang.Identifier("main"))
      // should never get here.
      assert (false);
    }
    catch {
      // this list has all the errors from parsing
      case p : Utils.TypeErrorList =>
        assert (p.errors.size == 1)
        assert (p.errors.exists(p => p.msg.contains("Arguments to operator '+' must be of the same type")))
    }
  }
  "test-typechecker-8.ucl" should "not parse successfully." in {
    try {
      val fileModules = UclidMain.compile(ConfigCons.createConfig("test/test-typechecker-8.ucl"), lang.Identifier("main"))
      // should never get here.
      assert (false);
    }
    catch {
      // this list has all the errors from parsing
      case p : Utils.ParserErrorList =>
        assert (p.errors.size == 1)
        assert (p.errors.exists(p => p._1.contains("Return type and expression type do not match")))
    }
  }
  "test-module-import-1.ucl" should "not parse successfully." in {
    try {
      val fileModules = UclidMain.compile(ConfigCons.createConfig("test/test-module-import-1.ucl"), lang.Identifier("main"))
      // should never get here.
      // assert (false);
    }
    catch {
      case p : Utils.ParserErrorList =>
        assert (p.errors.size == 1)
        assert (p.errors(0)._1.contains("Redeclaration of identifier 'bar'."))
    }
  }
  "test-module-import-2.ucl" should "not parse successfully." in {
    try {
      val fileModules = UclidMain.compile(ConfigCons.createConfig("test/test-module-import-2.ucl"), lang.Identifier("main"))
      // should never get here.
      assert (false);
    }
    catch {
      // this list has all the errors from parsing
      case p : Utils.ParserError =>
        assert (p.getMessage().contains("Module module1 not found. Failed to import into main"))
    }
  }
  "test-types-import-redecl.ucl" should "not parse successfully." in {
    try {
      val fileModules = UclidMain.compile(ConfigCons.createConfig("test/test-types-import-redecl.ucl"), lang.Identifier("main"))
      // should never get here.
      assert (false);
    }
    catch {
      // this list has all the errors from parsing
      case p : Utils.ParserErrorList =>
        assert (p.errors.size == 1)
        assert (p.errors.exists(p => p._1.contains("Redeclaration of identifier 'pc_t'")))
        assert (p.errors.exists(p => 
          (p._2.filename == Some("test/test-types-import-redecl.ucl") ||
           p._2.filename == Some("test\\test-types-import-redecl.ucl")) && p._2.pos.line == 32))
    }
  }
  "test-define-expand.ucl" should "parse successfully." in {
    val fileModules = UclidMain.compile(ConfigCons.createConfig("test/test-define-expand.ucl"), lang.Identifier("main"))
    val instantiatedModules = UclidMain.instantiateModules(UclidMain.Config(), fileModules, lang.Identifier("main"))
    assert (instantiatedModules.size == 1)
  }
  "test-procedure-inline-bv.ucl" should "parse successfully." in {
    val fileModules = UclidMain.compile(ConfigCons.createConfig("test/test-procedure-inline-bv.ucl"), lang.Identifier("main"))
    val instantiatedModules = UclidMain.instantiateModules(UclidMain.Config(), fileModules, lang.Identifier("main"))
    assert (instantiatedModules.size == 1)
  }
  "test-procedure-postcondition-2.ucl" should "parse successfully." in {
    val fileModules = UclidMain.compile(ConfigCons.createConfig("test/test-procedure-postcondition-2.ucl"), lang.Identifier("main"))
    val instantiatedModules = UclidMain.instantiateModules(UclidMain.Config(), fileModules, lang.Identifier("main"))
    assert (instantiatedModules.size == 1)
  }
  "test-define-recursive.ucl" should "not parse successfully." in {
    try {
      val fileModules = UclidMain.compile(ConfigCons.createConfig("test/test-define-recursive.ucl"), lang.Identifier("main"))
      // should never get here.
      assert (false);
    }
    catch {
      // this list has all the errors from parsing
      case p : Utils.ParserErrorList =>
        assert (p.errors.size == 3)
        assert (p.errors.exists(p => p._1.contains("Recursion involving define declarations")))
    }
  }
  "nested_instances.ucl" should "parse successfully." in {
    val fileModules = UclidMain.compile(ConfigCons.createConfig("test/nested_instances.ucl"), lang.Identifier("main"))
    val instantiatedModules = UclidMain.instantiateModules(UclidMain.Config(), fileModules, lang.Identifier("main"))
    assert (instantiatedModules.size == 1)
  }
  "test-nested-modules-1.ucl" should "parse successfully." in {
    val fileModules = UclidMain.compile(ConfigCons.createConfig("test/test-nested-modules-1.ucl"), lang.Identifier("main"))
    val instantiatedModules = UclidMain.instantiateModules(UclidMain.Config(), fileModules, lang.Identifier("main"))
    assert (instantiatedModules.size == 1)
  }
  "test-nested-modules-2.ucl" should "parse successfully." in {
    val fileModules = UclidMain.compile(ConfigCons.createConfig("test/test-nested-modules-2.ucl"), lang.Identifier("main"))
    val instantiatedModules = UclidMain.instantiateModules(UclidMain.Config(), fileModules, lang.Identifier("main"))
    assert (instantiatedModules.size == 1)
  }
  "test-block-var-0.ucl" should "parse successfully." in {
    val fileModules = UclidMain.compile(ConfigCons.createConfig("test/test-block-var-0.ucl"), lang.Identifier("main"))
    val instantiatedModules = UclidMain.instantiateModules(UclidMain.Config(), fileModules, lang.Identifier("main"))
    assert (instantiatedModules.size == 1)
  }
  "test-modules-7.ucl" should "parse successfully." in {
    val fileModules = UclidMain.compile(ConfigCons.createConfig("test/test-modules-7.ucl"), lang.Identifier("main"))
    val instantiatedModules = UclidMain.instantiateModules(UclidMain.Config(), fileModules, lang.Identifier("main"))
    assert (instantiatedModules.size == 1)
  }
  "test-block-var-renaming-1.ucl" should "parse successfully." in {
    val fileModules = UclidMain.compile(ConfigCons.createConfig("test/test-block-var-renaming-1.ucl"), lang.Identifier("main"))
    val instantiatedModules = UclidMain.instantiateModules(UclidMain.Config(), fileModules, lang.Identifier("main"))
    assert (instantiatedModules.size == 1)
  }
  "test-multiple-writes.ucl" should "not parse successfully." in {
    try {
      val fileModules = UclidMain.compile(ConfigCons.createConfig("test/test-multiple-writes.ucl"), lang.Identifier("main"))
      assert (false)
    } catch {
      case p : Utils.ParserErrorList =>
        assert (p.errors.size == 2)
        assert (p.errors.forall(p => p._1.contains("Multiple updates to identifier(s)")))
    }
  }
  "test-cyclic-deps.ucl" should "not parse successfully." in {
    try {
      val fileModules = UclidMain.compile(ConfigCons.createConfig("test/test-cyclic-deps.ucl"), lang.Identifier("main"))
      assert (false)
    } catch {
      case p : Utils.ParserErrorList =>
        assert (p.errors.size == 2)
        assert (p.errors.forall(p => p._1.contains("Cyclical dependency involving variable(s)")))
    }
  }
  "test-procedure-next.ucl" should "not parse successfully." in {
    try {
      val fileModules = UclidMain.compile(ConfigCons.createConfig("test/test-procedure-next.ucl"), lang.Identifier("main"))
      assert (false)
    } catch {
      case p : Utils.ParserErrorList =>
        assert (p.errors.size == 1)
        assert (p.errors.forall(p => p._1.contains("Multiple updates to identifier(s): v")))
    }
  }
  "test-modules-3.ucl" should "not parse successfully." in {
    try {
      val fileModules = UclidMain.compile(ConfigCons.createConfig("test/test-modules-3.ucl"), lang.Identifier("main"))
      assert (false)
    } catch {
      case p : Utils.ParserErrorList =>
        assert (p.errors.size == 1)
        assert (p.errors.forall(p => p._1.contains("Invalid module output")))
    }
  }
  "test-modules-4.ucl" should "not parse successfully." in {
    try {
      val fileModules = UclidMain.compile(ConfigCons.createConfig("test/test-modules-4.ucl"), lang.Identifier("main"))
      assert (false)
    } catch {
      case p : Utils.ParserErrorList =>
        assert (p.errors.size == 2)
        assert (p.errors.exists(p => p._1.contains("Primed assignments are not allowed in procedural code")))
        assert (p.errors.exists(p => p._1.contains("Parallel construct next cannot be used in procedural code")))
    }
  }
  "test-primed-variables-2.ucl" should "not parse successfully." in {
    try {
      val fileModules = UclidMain.compile(ConfigCons.createConfig("test/test-primed-variables-2.ucl"), lang.Identifier("main"))
      assert (false)
    } catch {
      case p : Utils.ParserErrorList =>
        assert (p.errors.size == 1)
        assert (p.errors.exists(p => p._1.contains("Primed variables can't be referenced inside procedures")))
    }
  }
  "test-forloop-error-1.ucl" should "not parse successfully." in {
    try {
      val fileModules = UclidMain.compile(ConfigCons.createConfig("test/test-forloop-error-1.ucl"), lang.Identifier("main"))
      assert (false)
    } catch {
      case p : Utils.ParserErrorList =>
        assert (p.errors.size == 1)
        assert (p.errors.exists(p => p._1.contains("Invalid for loop range")))
    }
  }
  "test-string-0.ucl" should "not parse successfully." in {
    try {
      val fileModules = UclidMain.compile(ConfigCons.createConfig("test/test-string-0.ucl"), lang.Identifier("main"))
      assert (false)
    } catch {
      case p : Utils.ParserErrorList =>
        assert (p.errors.size == 1)
        assert (p.errors.exists(p => p._1.contains("expected type 'integer' but received type 'string'")))
    }
  }
  "test-string-1.ucl" should "not parse successfully." in {
    try {
      val fileModules = UclidMain.compile(ConfigCons.createConfig("test/test-string-1.ucl"), lang.Identifier("main"))
      assert (false)
    } catch {
      case p : Utils.ParserError =>
        assert (p.msg.contains("'print' command expects a string literal as an argument"))
    }
  }
  "test-parser-nested-next-block.ucl" should "not parse successfully." in {
    try {
      val fileModules = UclidMain.compile(ConfigCons.createConfig("test/test-parser-nested-next-block.ucl"), lang.Identifier("main"))
      assert (false)
    } catch {
      case p : Utils.ParserErrorList =>
        assert (p.errors(0)._1.contains("Nested block statements are not allowed in a sequential environment"))
    }
  }
  "array-update-2.ucl" should "not parse successfully." in {
    try {
      val fileModules = UclidMain.compile(ConfigCons.createConfig("test/array-update-2.ucl"), lang.Identifier("main"))
      assert (false)
    } catch {
      case p : Utils.ParserErrorList =>
        assert (p.errors(0)._1.contains("'rom' is a readonly entity and cannot be assigned to"))
    }
  }
  "test-string-2.ucl" should "parse successfully." in {
    UclidMain.enableStringOutput()
    UclidMain.clearStringOutput()
    val fileModules = UclidMain.compile(ConfigCons.createConfig("test/test-string-2.ucl"), lang.Identifier("main"))
    val instantiatedModules = UclidMain.instantiateModules(UclidMain.Config(), fileModules, lang.Identifier("main"))
    val results = UclidMain.execute(instantiatedModules(0), UclidMain.Config())
    val stringOutput = UclidMain.stringOutput.toString().trim()
    assert (instantiatedModules.size == 1)
    assert (stringOutput == "hello, world!")
  }

  "test-hyperproperty-0.ucl" should "parse successfully." in {
    val fileModules = UclidMain.compile(ConfigCons.createConfig("test/test-hyperproperty-0.ucl"), lang.Identifier("main"))
    val instantiatedModules = UclidMain.instantiateModules(UclidMain.Config(), fileModules, lang.Identifier("main"))
    assert (instantiatedModules.size == 1)
  }

  "longcomment.ucl" should "parse successfully." in {
    val fileModules = UclidMain.compile(ConfigCons.createConfig("test/longcomment.ucl"), lang.Identifier("main"))
    val instantiatedModules = UclidMain.instantiateModules(UclidMain.Config(), fileModules, lang.Identifier("main"))
    assert (instantiatedModules.size == 1)
  }

  "test-array-record.ucl" should "parse successfully." in {
    val fileModules = UclidMain.compile(ConfigCons.createConfig("test/test-array-record.ucl"), lang.Identifier("main"))
    val instantiatedModules = UclidMain.instantiateModules(UclidMain.Config(), fileModules, lang.Identifier("main"))
    assert (instantiatedModules.size == 1)
  }

  "test-array-record-1.ucl" should "parse successfully." in {
    val fileModules = UclidMain.compile(ConfigCons.createConfig("test/test-array-record-1.ucl"), lang.Identifier("main"))
    val instantiatedModules = UclidMain.instantiateModules(UclidMain.Config(), fileModules, lang.Identifier("main"))
    assert (instantiatedModules.size == 1)
  }

  "test-record-update-op-1.ucl" should "parse successfully." in {
    val fileModules = UclidMain.compile(ConfigCons.createConfig("test/test-record-update-op-1.ucl"), lang.Identifier("main"))
    val instantiatedModules = UclidMain.instantiateModules(UclidMain.Config(), fileModules, lang.Identifier("main"))
    assert (instantiatedModules.size == 1)
  }
  "test-record-update-op-2.ucl" should "not parse successfully." in {
    try {
      val fileModules = UclidMain.compile(ConfigCons.createConfig("test/test-record-update-op-2.ucl"), lang.Identifier("main"))
      assert (false)
    } catch {
      case p : Utils.TypeErrorList =>
        assert (p.errors.size == 1)
        assert (p.errors(0).getMessage().contains("Invalid field-name in record update operator"))
      case _ : Throwable => assert(false);
    }
  }
  "test-record-update-op-3.ucl" should "not parse successfully." in {
    try {
      val fileModules = UclidMain.compile(ConfigCons.createConfig("test/test-record-update-op-3.ucl"), lang.Identifier("main"))
      assert (false)
    } catch {
      case p : Utils.TypeErrorList =>
        assert (p.errors.size == 1)
        assert (p.errors(0).getMessage().contains("Expected a record here"))
      case _ : Throwable => assert(false);
    }
  }
  "test-record-update-op-4.ucl" should "not parse successfully." in {
    try {
      val fileModules = UclidMain.compile(ConfigCons.createConfig("test/test-record-update-op-4.ucl"), lang.Identifier("main"))
      assert (false)
    } catch {
      case p : Utils.TypeErrorList =>
        assert (p.errors.size == 1)
        assert (p.errors(0).getMessage().contains("Invalid value-type in record update operator"))
      case _ : Throwable => assert(false);
    }
  }
  "test-record-update-op-5.ucl" should "parse successfully." in {
    val fileModules = UclidMain.compile(ConfigCons.createConfig("test/test-record-update-op-5.ucl"), lang.Identifier("main"))
    val instantiatedModules = UclidMain.instantiateModules(UclidMain.Config(), fileModules, lang.Identifier("main"))
    assert (instantiatedModules.size == 1)
  }
  "test-record-update-op-8.ucl" should "parse successfully." in {
    val fileModules = UclidMain.compile(ConfigCons.createConfig("test/test-record-update-op-8.ucl"), lang.Identifier("main"))
    val instantiatedModules = UclidMain.instantiateModules(UclidMain.Config(), fileModules, lang.Identifier("main"))
    assert (instantiatedModules.size == 1)
  }
<<<<<<< HEAD
=======
  "test-record-update-op-10.ucl" should "parse successfully." in {
    val fileModules = UclidMain.compile(ConfigCons.createConfig("test/test-record-update-op-10.ucl"), lang.Identifier("main"))
    val instantiatedModules = UclidMain.instantiateModules(UclidMain.Config(), fileModules, lang.Identifier("main"))
    assert (instantiatedModules.size == 1)
  }
  "test-record-update-op-11.ucl" should "parse successfully." in {
    val fileModules = UclidMain.compile(ConfigCons.createConfig("test/test-record-update-op-11.ucl"), lang.Identifier("main"))
    val instantiatedModules = UclidMain.instantiateModules(UclidMain.Config(), fileModules, lang.Identifier("main"))
    assert (instantiatedModules.size == 1)
  }
>>>>>>> e4f228b3

  "test-const-record-1.ucl" should "parse successfully." in {
    val fileModules = UclidMain.compile(ConfigCons.createConfig("test/test-const-record-1.ucl"), lang.Identifier("main"))
    val instantiatedModules = UclidMain.instantiateModules(UclidMain.Config(), fileModules, lang.Identifier("main"))
    assert (instantiatedModules.size == 1)
  }
  "test-const-record-2.ucl" should "not parse successfully." in {
    try {
      val fileModules = UclidMain.compile(ConfigCons.createConfig("test/test-const-record-2.ucl"), lang.Identifier("main"))
      assert (false)
    } catch {
        case p : Utils.ParserErrorList =>
          assert (p.errors.size == 1)
          assert (p.errors(0)._1.contains("expected type 'record {valid : boolean, value : integer}' but received type 'record {value : integer, valid : boolean}'"))
        case _ : Throwable => assert(false);
    }
  }
  "test-const-record-4.ucl" should "parse successfully." in {
    val fileModules = UclidMain.compile(ConfigCons.createConfig("test/test-const-record-4.ucl"), lang.Identifier("main"))
    val instantiatedModules = UclidMain.instantiateModules(UclidMain.Config(), fileModules, lang.Identifier("main"))
    assert (instantiatedModules.size == 1)
  }
  "test-const-record-5.ucl" should "not parse successfully." in {
    try {
      val fileModules = UclidMain.compile(ConfigCons.createConfig("test/test-const-record-5.ucl"), lang.Identifier("main"))
      assert (false)
    } catch {
      case p : Utils.TypeErrorList =>
        assert (p.errors.size == 1)
        assert (p.errors(0).getMessage().contains("Duplicate field-names in ConstRecord"))
      case _ : Throwable => assert(false);
    }
  }

  "recorderror.ucl" should "parse successfully." in {
    val fileModules = UclidMain.compile(ConfigCons.createConfig("test/recorderror.ucl"), lang.Identifier("main"))
    val instantiatedModules = UclidMain.instantiateModules(UclidMain.Config(), fileModules, lang.Identifier("main"))
    assert (instantiatedModules.size == 1)
  }
  "inputerror.ucl" should "parse successfully." in {
    val fileModules = UclidMain.compile(ConfigCons.createConfig("test/inputerror.ucl"), lang.Identifier("main"))
    val instantiatedModules = UclidMain.instantiateModules(UclidMain.Config(), fileModules, lang.Identifier("main"))
    assert (instantiatedModules.size == 1)
  }

  "test-hyperproperty-1.ucl" should "not parse successfully." in {
    try {
      val fileModules = UclidMain.compile(ConfigCons.createConfig("test/test-hyperproperty-1.ucl"), lang.Identifier("main"))
      assert (false)
    } catch {
      case p : Utils.ParserErrorList =>
        assert (p.errors(0)._1.contains("Trace select can only be used in a module-level expression"))
    }
  }

  /* This Test has been updated to not throw an error as trace selects are allowed inside procedural contexts. */

  // "test-hyperproperty-2.ucl" should "not parse successfully." in {
  //   try {
  //     val fileModules = UclidMain.compile(ConfigCons.createConfig("test/test-hyperproperty-2.ucl"), lang.Identifier("main"))
  //     assert (false)
  //   } catch {
  //     case p : Utils.ParserErrorList =>
  //       assert (p.errors(0)._1.contains("Trace select can only be used in a verification expression"))
  //   }
  // }
  "test-modify-instance.ucl" should "should parse successfully." in {
      val fileModules = UclidMain.compile(ConfigCons.createConfig("test/test-modify-instance.ucl"), lang.Identifier("main"))
      val instantiatedModules = UclidMain.instantiateModules(UclidMain.Config(), fileModules, lang.Identifier("main"))
      assert (instantiatedModules.size == 1)
  }
  "test-hyperproperty-2.ucl" should "should parse successfully." in {
      val fileModules = UclidMain.compile(ConfigCons.createConfig("test/test-hyperproperty-2.ucl"), lang.Identifier("main"))
      val instantiatedModules = UclidMain.instantiateModules(UclidMain.Config(), fileModules, lang.Identifier("main"))
      assert (instantiatedModules.size == 1)
  }
  "test-hyperproperty-3.ucl" should "not parse successfully." in {
    try {
      val fileModules = UclidMain.compile(ConfigCons.createConfig("test/test-hyperproperty-3.ucl"), lang.Identifier("main"))
      assert (false)
    } catch {
      case p : Utils.ParserErrorList =>
        assert (p.errors(0)._1.contains("Trace select can only be used in a verification expression"))
    }
  }

  "proc_requires_3.ucl" should "not parse successfully." in {
    try {
      val fileModules = UclidMain.compile(ConfigCons.createConfig("test/proc_requires_3.ucl"), lang.Identifier("main"))
      assert (false)
    } catch {
      case p : Utils.ParserErrorList =>
        assert (p.errors.size == 2)
        assert (p.errors.forall(e => e._1.contains("Old operator can't be used in a requires expression")))
    }
  }
  "test-expression-suffix-function.ucl" should "parse successfully" in {
    val fileModules = UclidMain.compile(ConfigCons.createConfig("test/test-expression-suffix-function.ucl"), lang.Identifier("main"))
    val instantiatedModules = UclidMain.instantiateModules(UclidMain.Config(), fileModules, lang.Identifier("main"))
    assert (instantiatedModules.size == 1);
  }

  "test-unsigned-comparators-0.ucl" should "parse successfully." in {
    val fileModules = UclidMain.compile(ConfigCons.createConfig("test/test-unsigned-comparators-0.ucl"), lang.Identifier("main"))
    val instantiatedModules = UclidMain.instantiateModules(UclidMain.Config(), fileModules, lang.Identifier("main"))
    assert (instantiatedModules.size == 1);
  }

  "test-extid-axiom.ucl" should "parse successfully." in {
    val fileModules = UclidMain.compile(ConfigCons.createConfig("test/test-extid-axiom.ucl"), lang.Identifier("main"))
    val instantiatedModules = UclidMain.instantiateModules(UclidMain.Config(), fileModules, lang.Identifier("main"))
    assert (instantiatedModules.size == 1);
  }

  "test-hyperproperty-5.ucl" should "not parse successfully." in {
    try {
      val fileModules = UclidMain.compile(ConfigCons.createConfig("test/test-hyperproperty-5.ucl"), lang.Identifier("main"))
      assert (false)
    } catch {
      case p : Utils.ParserErrorList =>
        assert (p.errors(0)._1.contains("Trace select can only be applied on an identifier"))
    }
  }

  "syntax-error-input-assign-1.ucl" should "not parse successfully." in {
    try {
      val fileModules = UclidMain.compile(ConfigCons.createConfig("test/syntax-error-input-assign-1.ucl"), lang.Identifier("main"))
      assert (false)
    } catch {
      case p : Utils.ParserErrorList =>
        assert (p.errors(0)._1.contains("is a readonly entity and cannot be assigned to"))
    }
  }

  "syntax-error-input-assign-2.ucl" should "not parse successfully." in {
    try {
      val fileModules = UclidMain.compile(ConfigCons.createConfig("test/syntax-error-input-assign-2.ucl"), lang.Identifier("main"))
      assert (false)
    } catch {
      case p : Utils.ParserErrorList =>
        assert (p.errors(0)._1.contains("is a readonly entity and cannot be assigned to"))
    }
  }
  
  "test-func-import-5.ucl" should "not parse successfully" in {
    try {
      val fileModules = UclidMain.compile(ConfigCons.createConfig("test/test-func-import-5.ucl"), lang.Identifier("main"))
      assert (false)
    } catch {
      case e : Utils.ParserError => assert(e.msg.contains("Redeclaration error"))
    }
  }

  "test-func-import-6.ucl" should "not parse successfully" in {
    try {
      val fileModules = UclidMain.compile(ConfigCons.createConfig("test/test-func-import-6.ucl"), lang.Identifier("main"))
      assert (false)
    } catch {
      case e : Utils.ParserError  => assert(e.msg.contains("Trying to import from a module that does not"))
    }
  }

  "test-func-import-7.ucl" should "not parse successfully" in {
    try {
      val fileModules = UclidMain.compile(ConfigCons.createConfig("test/test-func-import-7.ucl"), lang.Identifier("main"))
      assert (false)
    } catch {
        case e : Utils.ParserError => assert(e.msg.contains("Trying to import from the same module"))
    }
  }

  "test-const-import-5.ucl" should "not parse successfully" in {
    try {
      val fileModules = UclidMain.compile(ConfigCons.createConfig("test/test-const-import-5.ucl"), lang.Identifier("main"))
      assert (false)
    } catch {
      case e : Utils.ParserError => assert(e.msg.contains("Trying to import from a module that does not"))
    }
  }

  "test-const-import-6.ucl" should "not parse successfully" in {
    try {
      val fileModules = UclidMain.compile(ConfigCons.createConfig("test/test-const-import-6.ucl"), lang.Identifier("main"))
      assert (false)
    } catch {
      case e : Utils.ParserError => assert(e.msg.contains("Trying to import from the same module"))
    }
  }

  "test-def-import-0.ucl" should "parse successfully." in {
    val fileModules = UclidMain.compile(ConfigCons.createConfig("test/test-def-import-0.ucl"), lang.Identifier("main"))
    val instantiatedModules = UclidMain.instantiateModules(UclidMain.Config(), fileModules, lang.Identifier("main"))
    assert (instantiatedModules.size == 1)
  }

  "test-def-import-1.ucl" should "not parse successfully" in {
    try {
      val fileModules = UclidMain.compile(ConfigCons.createConfig("test/test-def-import-1.ucl"), lang.Identifier("main"))
      assert (false)
    } catch {
      case p : Utils.ParserErrorList =>
        assert (p.errors.exists(p => p._1.contains("Redeclaration")))
    }
  }

  "test-def-import-2.ucl" should "not parse successfully" in {
    try {
      val fileModules = UclidMain.compile(ConfigCons.createConfig("test/test-def-import-2.ucl"), lang.Identifier("main"))
      assert (false)
    } catch {
      case e : Utils.ParserError => assert(e.msg.contains("Trying to import from a module that does not"))
    }
  }

  "test-instance-procedure-call-6.ucl" should "not parse successfully" in {
    try {
      val fileModules = UclidMain.compile(ConfigCons.createConfig("test/test-instance-procedure-call-6.ucl"), lang.Identifier("main"))
      assert (false)
    } catch {
      case p : Utils.ParserErrorList =>
        assert (p.errors.exists(p => p._1.contains("does not exist in the context. Double check")))
    }
  }

  "test-instance-procedure-call-2.ucl" should "parse successfully." in {
    val fileModules = UclidMain.compile(ConfigCons.createConfig("test/test-instance-procedure-call-2.ucl"), lang.Identifier("main"))
    val instantiatedModules = UclidMain.instantiateModules(UclidMain.Config(), fileModules, lang.Identifier("main"))
    assert (instantiatedModules.size == 1)
  }

  "issue-187a.ucl" should "parse successfully." in {
    val fileModules = UclidMain.compile(ConfigCons.createConfig("test/issue-187a.ucl"), lang.Identifier("main"))
    val instantiatedModules = UclidMain.instantiateModules(UclidMain.Config(), fileModules, lang.Identifier("main"))
    assert (instantiatedModules.size == 1)
  }

  "test-invalid-cmd-param.ucl" should "not parse successfully" in {
    try {
      val fileModules = UclidMain.compile(ConfigCons.createConfig("test/test-invalid-cmd-param.ucl"), lang.Identifier("main"))
      assert (false)
    } catch {
      case p : Utils.ParserError => assert (true)
      case _ : Throwable => assert (false)
    }
  }

  "test-invalid-cmd-param-2.ucl" should "not parse successfully" in {
    try {
      val fileModules = UclidMain.compile(ConfigCons.createConfig("test/test-invalid-cmd-param-2.ucl"), lang.Identifier("main"))
      assert (false)
    } catch {
      case p : Utils.ParserError => assert (true)
      case _: Throwable => assert (false)
    }
  }

  "test-invalid-verif-var.ucl" should "not parse successfully" in {
    try {
      val fileModules = UclidMain.compile(ConfigCons.createConfig("test/test-invalid-verif-var.ucl"), lang.Identifier("main"))
      assert (false)
    } catch {
      case p : Utils.ParserError => assert (true)
      case _: Throwable => assert (false)
    }
  }
  "test-oracle-function-2.ucl" should "not parse successfully" in {
    try {
      val fileModules = UclidMain.compile(ConfigCons.createConfig("test/test-oracle-function-2.ucl"), lang.Identifier("main"))
      assert (false)
    } catch {
      case p : Utils.ParserError => assert (true)
      case _: Throwable => assert (false)
    }
  }
  "test-oracle-function-3.ucl" should "not parse successfully" in {
    try {
      val fileModules = UclidMain.compile(ConfigCons.createConfig("test/test-oracle-function-3.ucl"), lang.Identifier("main"))
      assert (false)
    } catch {
      case p : Utils.ParserError => assert (true)
      case _: Throwable => assert (false)
    }
  }
  "test-oracle-function-4.ucl" should "not parse successfully" in {
    try {
      val fileModules = UclidMain.compile(ConfigCons.createConfig("test/test-oracle-function-4.ucl"), lang.Identifier("main"))
      assert (false)
    } catch {
      case p : Utils.ParserError => assert (true)
      case _: Throwable => assert (false)
    }
  }
  "test-macro-5-fails.ucl" should "not parse successfully" in {
    try {
      val fileModules = UclidMain.compile(ConfigCons.createConfig("test/test-macro-5-fails.ucl"), lang.Identifier("main"))
      assert (false)
    } catch {
      case p : Utils.ParserErrorList =>
        assert (p.errors.exists(p => p._1.contains("Macro does not exist")))
    }
  }
  "test-macro-6-fails.ucl" should "not parse successfully" in {
    try {
      val fileModules = UclidMain.compile(ConfigCons.createConfig("test/test-macro-6-fails.ucl"), lang.Identifier("main"))
      assert (false)
    } catch {
      case p : Utils.ParserErrorList =>
        assert (p.errors.exists(p => p._1.contains("Primed assignments are not allowed in procedural code")))
    }
  }
  "test-macro-7-fails.ucl" should "not parse successfully" in {
    try {
      val fileModules = UclidMain.compile(ConfigCons.createConfig("test/test-macro-7-fails.ucl"), lang.Identifier("main"))
      assert (false)
    } catch {
      case p : Utils.ParserErrorList =>
        assert (p.errors.exists(p => p._1.contains("Macro calls are not allowed in macro declarations")))
    }
  }
  "test-macro-8-fails.ucl" should "not parse successfully" in {
    try {
      val fileModules = UclidMain.compile(ConfigCons.createConfig("test/test-macro-8-fails.ucl"), lang.Identifier("main"))
      assert (false)
    } catch {
      case p : Utils.ParserErrorList =>
        assert (p.errors.exists(p => p._1.contains("Macro calls are not allowed in the next block")))
    }
  }
  "test-group-parse-0.ucl" should "not parse successfully" in {
    try {
      val fileModules = UclidMain.compile(ConfigCons.createConfig("test/test-group-parse-0.ucl"), lang.Identifier("main"))
      assert (false)
    } catch {
      case p : Utils.TypeErrorList => assert (true)
      case _: Throwable => assert (false)
    }
  }
  "test-group-parse-1.ucl" should "parse successfully." in {
    val fileModules = UclidMain.compile(ConfigCons.createConfigWithMSA("test/test-group-parse-1.ucl"), lang.Identifier("main"))
    val instantiatedModules = UclidMain.instantiateModules(UclidMain.Config(), fileModules, lang.Identifier("main"))
    assert (instantiatedModules.size == 1)
  }
  "test-no-control-block.ucl" should "parse successfully." in {
    val fileModules = UclidMain.compile(ConfigCons.createConfigWithMSA("test/test-no-control-block.ucl"), lang.Identifier("main"))
    val instantiatedModules = UclidMain.instantiateModules(UclidMain.Config(), fileModules, lang.Identifier("main"))
    assert (instantiatedModules.size == 1)
  }

}<|MERGE_RESOLUTION|>--- conflicted
+++ resolved
@@ -671,8 +671,6 @@
     val instantiatedModules = UclidMain.instantiateModules(UclidMain.Config(), fileModules, lang.Identifier("main"))
     assert (instantiatedModules.size == 1)
   }
-<<<<<<< HEAD
-=======
   "test-record-update-op-10.ucl" should "parse successfully." in {
     val fileModules = UclidMain.compile(ConfigCons.createConfig("test/test-record-update-op-10.ucl"), lang.Identifier("main"))
     val instantiatedModules = UclidMain.instantiateModules(UclidMain.Config(), fileModules, lang.Identifier("main"))
@@ -683,7 +681,6 @@
     val instantiatedModules = UclidMain.instantiateModules(UclidMain.Config(), fileModules, lang.Identifier("main"))
     assert (instantiatedModules.size == 1)
   }
->>>>>>> e4f228b3
 
   "test-const-record-1.ucl" should "parse successfully." in {
     val fileModules = UclidMain.compile(ConfigCons.createConfig("test/test-const-record-1.ucl"), lang.Identifier("main"))
