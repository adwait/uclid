/*
 * UCLID5 Verification and Synthesis Engine
 *
 * Copyright (c) 2017.
 * Sanjit A. Seshia, Rohit Sinha and Pramod Subramanyan.
 *
 * All Rights Reserved.
 * Redistribution and use in source and binary forms, with or without
 * modification, are permitted provided that the following conditions are
 * met:
 * 1. Redistributions of source code must retain the above copyright notice,
 *
 * this list of conditions and the following disclaimer.
 * 2. Redistributions in binary form must reproduce the above copyright
 * notice, this list of conditions and the following disclaimer in the
 *
 * documentation and/or other materials provided with the distribution.
 * 3. Neither the name of the copyright holder nor the names of its
 * contributors may be used to endorse or promote products derived from this
 * software without specific prior written permission.
 *
 * THIS SOFTWARE IS PROVIDED BY THE COPYRIGHT HOLDERS AND CONTRIBUTORS "AS
 * IS" AND ANY EXPRESS OR IMPLIED WARRANTIES, INCLUDING, BUT NOT LIMITED TO,
 * THE IMPLIED WARRANTIES OF MERCHANTABILITY AND FITNESS FOR A PARTICULAR
 * PURPOSE ARE DISCLAIMED. IN NO EVENT SHALL THE COPYRIGHT HOLDER OR
 * CONTRIBUTORS BE LIABLE FOR ANY DIRECT, INDIRECT, INCIDENTAL, SPECIAL,
 * EXEMPLARY, OR CONSEQUENTIAL DAMAGES (INCLUDING, BUT NOT LIMITED TO,
 * PROCUREMENT OF SUBSTITUTE GOODS OR SERVICES; LOSS OF USE, DATA, OR
 * PROFITS; OR BUSINESS INTERRUPTION) HOWEVER CAUSED AND ON ANY THEORY OF
 * LIABILITY, WHETHER IN CONTRACT, STRICT LIABILITY, OR TORT (INCLUDING
 * NEGLIGENCE OR OTHERWISE) ARISING IN ANY WAY OUT OF THE USE OF THIS
 * SOFTWARE, EVEN IF ADVISED OF THE POSSIBILITY OF SUCH DAMAGE.
 *
 * Authors: Norman Mu, Pramod Subramanyan
 *
 * UCLID Parser/Typechecker tests.
 *
 */

package uclid
package test

import org.scalatest.FlatSpec
import uclid.{lang => l}
import java.io.File

class ParserSpec extends FlatSpec {
  "test-type1.ucl" should "not parse successfully." in {
    try {
      val filename = "test/test-type1.ucl"
      val fileModules = UclidMain.compile(List(new File(filename)), lang.Identifier("main"))
      assert (fileModules.size == 2)
    }
    catch {
      case p : Utils.ParserErrorList =>
        assert (p.errors.size == 1)
        assert (p.errors(0)._1.contains("Redeclaration of identifier 'test'."))
    }
  }
  "test-typechecker-0.ucl" should "not parse successfully." in {
    try {
      val fileModules = UclidMain.compile(List(new File("test/test-typechecker-0.ucl")), lang.Identifier("main"))
      // should never get here.
      assert (false);
    }
    catch {
      case p : Utils.TypeErrorList =>
        assert (p.errors.size == 8)
    }
  }
  "test-typechecker-1.ucl" should "not parse successfully." in {
    try {
      val fileModules = UclidMain.compile(List(new File("test/test-typechecker-1.ucl")), lang.Identifier("main"))
      // should never get here.
      assert (false);
    }
    catch {
      case p : Utils.ParserErrorList =>
        assert (p.errors.size == 1)
        val msg : String = p.errors(0)._1
        assert (msg.contains("Unknown identifier in havoc statement"))
    }
  }
  "test-module-errors.ucl" should "not parse successfully." in {
    try {
      val fileModules = UclidMain.compile(List(new File("test/test-module-errors.ucl")), lang.Identifier("main"))
      // should never get here.
      assert (false);
    }
    catch {
      case p : Utils.ParserErrorList =>
        assert (p.errors.size == 5)
    }
  }
  "test-typechecker-6.ucl" should "not parse successfully." in {
    try {
      val fileModules = UclidMain.compile(List(new File("test/test-typechecker-6.ucl")), lang.Identifier("main"))
      // should never get here.
      assert (false);
    }
    catch {
      case p : Utils.ParserErrorList =>
        assert (p.errors.size == 3)
    }
  }
  "test-typechecker-3.ucl" should "not parse successfully." in {
    try {
      val fileModules = UclidMain.compile(List(new File("test/test-typechecker-3.ucl")), lang.Identifier("main"))
      // should never get here.
      assert (false);
    }
    catch {
      // this list has all the errors from parsing
      case p : Utils.ParserErrorList =>
        assert (p.errors.size == 2)
    }
  }
  "test-typechecker-4.ucl" should "not parse successfully." in {
    try {
      val fileModules = UclidMain.compile(List(new File("test/test-typechecker-4.ucl")), lang.Identifier("main"))
      // should never get here.
      assert (false);
    }
    catch {
      // this list has all the errors from parsing
      case p : Utils.ParserErrorList =>
        assert (p.errors.size == 3)
    }
  }
  "test-recursion.ucl" should "not parse successfully." in {
    try {
      val fileModules = UclidMain.compile(List(new File("test/test-recursion.ucl")), lang.Identifier("main"))
      // should never get here.
      assert (false);
    }
    catch {
      // this list has all the errors from parsing
      case p : Utils.ParserErrorList =>
        assert (p.errors.size == 1)
    }
  }
  "test-procedure-types-errors.ucl" should "not parse successfully." in {
    try {
      val fileModules = UclidMain.compile(List(new File("test/test-procedure-types-errors.ucl")), lang.Identifier("main"))
      // should never get here.
      assert (false);
    }
    catch {
      // this list has all the errors from parsing
      case p : Utils.ParserErrorList =>
        assert (p.errors.size == 3)
        assert (p.errors.forall(p => p._1.contains("Parameter r expected")))
    }
  }
  "test-procedure-invocation-errors.ucl" should "not parse successfully." in {
    try {
      val fileModules = UclidMain.compile(List(new File("test/test-procedure-invocation-errors.ucl")), lang.Identifier("main"))
      // should never get here.
      assert (false);
    }
    catch {
      // this list has all the errors from parsing
      case p : Utils.TypeErrorList =>
        assert (p.errors.size == 1)
        assert (p.errors(0).getMessage().contains("Cannot apply foo, which is of type procedure"))
    }
  }
  "test-syntax-errors-1.ucl" should "not parse successfully." in {
    try {
      val fileModules = UclidMain.compile(List(new File("test/test-syntax-errors-1.ucl")), lang.Identifier("main"))
      // should never get here.
      assert (false);
    }
    catch {
      // this list has all the errors from parsing
      case p : Utils.TypeErrorList =>
        assert (p.errors.size == 3)
        assert (p.errors.forall(e => e.getMessage().contains("Argument to select operator must be of type record or instance")))
    }
  }
  "test-typechecker-5.ucl" should "not parse successfully." in {
    try {
      val fileModules = UclidMain.compile(List(new File("test/test-typechecker-5.ucl")), lang.Identifier("main"))
      // should never get here.
      assert (false);
    }
    catch {
      // this list has all the errors from parsing
      case p : Utils.TypeError =>
        assert (p.getMessage().contains("Recursively defined synonym type"))
    }
  }
  "test-modules-2.ucl" should "not parse successfully." in {
    try {
     val fileModules = UclidMain.compile(List(new File("test/test-modules-2.ucl")), lang.Identifier("main"))
      // should never get here.
      assert (false);
    }
    catch {
      // this list has all the errors from parsing
      case p : Utils.TypeErrorList =>
        assert (p.errors.size == 4)
    }
  }
  "test-procedure-checker-1.ucl" should "not parse successfully." in {
    try {
      val fileModules = UclidMain.compile(List(new File("test/test-procedure-checker-1.ucl")), lang.Identifier("main"))
      // should never get here.
      assert (false);
    }
    catch {
      // this list has all the errors from parsing
      case p : Utils.ParserErrorList =>
        assert (p.errors.size == 2)
        assert (p.errors.exists(p => p._1.contains("Identifier was not declared modifiable: x")))
        assert (p.errors.exists(p => p._1.contains("Identifier cannot be declared modifiable: z")))
    }
  }
  "test-mutual-recursion-error.ucl" should "not parse successfully." in {
    try {
      val fileModules = UclidMain.compile(List(new File("test/test-mutual-recursion-error.ucl")), lang.Identifier("main"))
      // should never get here.
      assert (false);
    }
    catch {
      // this list has all the errors from parsing
      case p : Utils.ParserErrorList =>
        assert (p.errors.size == 1)
        assert (p.errors.exists(p => p._1.contains("Recursion involving procedures")))
    }
  }
  "test-parsing-history-op-error.ucl" should "not parse successfully." in {
    try {
      val fileModules = UclidMain.compile(List(new File("test/test-parsing-history-op-error.ucl")), lang.Identifier("main"))
      // should never get here.
      assert (false);
    }
    catch {
      // this list has all the errors from parsing
      case p : Utils.ParserErrorList =>
        assert (p.errors.size == 1)
        assert (p.errors.exists(p => p._1.contains("Operator can only be used in a verification expression")))
    }
  }
  "test-typechecker-7.ucl" should "not parse successfully." in {
    try {
      val fileModules = UclidMain.compile(List(new File("test/test-typechecker-7.ucl")), lang.Identifier("main"))
      // should never get here.
      assert (false);
    }
    catch {
      // this list has all the errors from parsing
      case p : Utils.TypeErrorList =>
        assert (p.errors.size == 1)
        assert (p.errors.exists(p => p.msg.contains("Arguments to operator '+' must be of the same type")))
    }
  }
  "test-typechecker-8.ucl" should "not parse successfully." in {
    try {
      val fileModules = UclidMain.compile(List(new File("test/test-typechecker-8.ucl")), lang.Identifier("main"))
      // should never get here.
      assert (false);
    }
    catch {
      // this list has all the errors from parsing
      case p : Utils.ParserErrorList =>
        assert (p.errors.size == 1)
        assert (p.errors.exists(p => p._1.contains("Return type and expression type do not match")))
    }
  }
  "test-types-import-redecl.ucl" should "not parse successfully." in {
    try {
      val fileModules = UclidMain.compile(List(new File("test/test-types-import-redecl.ucl")), lang.Identifier("main"))
      // should never get here.
      assert (false);
    }
    catch {
      // this list has all the errors from parsing
      case p : Utils.ParserErrorList =>
        assert (p.errors.size == 1)
        assert (p.errors.exists(p => p._1.contains("Redeclaration of identifier 'pc_t'")))
        assert (p.errors.exists(p => 
          (p._2.filename == Some("test/test-types-import-redecl.ucl") ||
           p._2.filename == Some("test\\test-types-import-redecl.ucl")) && p._2.pos.line == 32))
    }
  }
  "test-define-expand.ucl" should "parse successfully." in {
    val fileModules = UclidMain.compile(List(new File("test/test-define-expand.ucl")), lang.Identifier("main"))
    val instantiatedModules = UclidMain.instantiateModules(fileModules, lang.Identifier("main"))
    assert (instantiatedModules.size == 1)
  }
  "test-procedure-inline-bv.ucl" should "parse successfully." in {
    val fileModules = UclidMain.compile(List(new File("test/test-procedure-inline-bv.ucl")), lang.Identifier("main"))
    val instantiatedModules = UclidMain.instantiateModules(fileModules, lang.Identifier("main"))
    assert (instantiatedModules.size == 1)
  }
  "test-procedure-postcondition-2.ucl" should "parse successfully." in {
    val fileModules = UclidMain.compile(List(new File("test/test-procedure-postcondition-2.ucl")), lang.Identifier("main"))
    val instantiatedModules = UclidMain.instantiateModules(fileModules, lang.Identifier("main"))
    assert (instantiatedModules.size == 1)
  }
  "test-define-recursive.ucl" should "not parse successfully." in {
    try {
      val fileModules = UclidMain.compile(List(new File("test/test-define-recursive.ucl")), lang.Identifier("main"))
      // should never get here.
      assert (false);
    }
    catch {
      // this list has all the errors from parsing
      case p : Utils.ParserErrorList =>
        assert (p.errors.size == 3)
        assert (p.errors.exists(p => p._1.contains("Recursion involving define declarations")))
    }
  }
  "nested_instances.ucl" should "parse successfully." in {
    val fileModules = UclidMain.compile(List(new File("test/nested_instances.ucl")), lang.Identifier("main"))
    val instantiatedModules = UclidMain.instantiateModules(fileModules, lang.Identifier("main"))
    assert (instantiatedModules.size == 1)
  }
  "test-nested-modules-1.ucl" should "parse successfully." in {
    val fileModules = UclidMain.compile(List(new File("test/test-nested-modules-1.ucl")), lang.Identifier("main"))
    val instantiatedModules = UclidMain.instantiateModules(fileModules, lang.Identifier("main"))
    assert (instantiatedModules.size == 1)
  }
  "test-nested-modules-2.ucl" should "parse successfully." in {
    val fileModules = UclidMain.compile(List(new File("test/test-nested-modules-2.ucl")), lang.Identifier("main"))
    val instantiatedModules = UclidMain.instantiateModules(fileModules, lang.Identifier("main"))
    assert (instantiatedModules.size == 1)
  }
  "test-block-var-0.ucl" should "parse successfully." in {
    val fileModules = UclidMain.compile(List(new File("test/test-block-var-0.ucl")), lang.Identifier("main"))
    val instantiatedModules = UclidMain.instantiateModules(fileModules, lang.Identifier("main"))
    assert (instantiatedModules.size == 1)
  }
  "test-modules-7.ucl" should "parse successfully." in {
    val fileModules = UclidMain.compile(List(new File("test/test-modules-7.ucl")), lang.Identifier("main"))
    val instantiatedModules = UclidMain.instantiateModules(fileModules, lang.Identifier("main"))
    assert (instantiatedModules.size == 1)
  }
  "test-block-var-renaming-1.ucl" should "parse successfully." in {
    val fileModules = UclidMain.compile(List(new File("test/test-block-var-renaming-1.ucl")), lang.Identifier("main"))
    val instantiatedModules = UclidMain.instantiateModules(fileModules, lang.Identifier("main"))
    assert (instantiatedModules.size == 1)
  }
  "test-multiple-writes.ucl" should "not parse successfully." in {
    try {
      val fileModules = UclidMain.compile(List(new File("test/test-multiple-writes.ucl")), lang.Identifier("main"))
      assert (false)
    } catch {
      case p : Utils.ParserErrorList =>
        assert (p.errors.size == 2)
        assert (p.errors.forall(p => p._1.contains("Multiple updates to identifier(s)")))
    }
  }
  "test-cyclic-deps.ucl" should "not parse successfully." in {
    try {
      val fileModules = UclidMain.compile(List(new File("test/test-cyclic-deps.ucl")), lang.Identifier("main"))
      assert (false)
    } catch {
      case p : Utils.ParserErrorList =>
        assert (p.errors.size == 2)
        assert (p.errors.forall(p => p._1.contains("Cyclical dependency involving variable(s)")))
    }
  }
  "test-procedure-next.ucl" should "not parse successfully." in {
    try {
      val fileModules = UclidMain.compile(List(new File("test/test-procedure-next.ucl")), lang.Identifier("main"))
      assert (false)
    } catch {
      case p : Utils.ParserErrorList =>
        assert (p.errors.size == 1)
        assert (p.errors.forall(p => p._1.contains("Multiple updates to identifier(s): v")))
    }
  }
  "test-modules-3.ucl" should "not parse successfully." in {
    try {
      val fileModules = UclidMain.compile(List(new File("test/test-modules-3.ucl")), lang.Identifier("main"))
      assert (false)
    } catch {
      case p : Utils.ParserErrorList =>
        assert (p.errors.size == 1)
        assert (p.errors.forall(p => p._1.contains("Invalid module output")))
    }
  }
  "test-modules-4.ucl" should "not parse successfully." in {
    try {
      val fileModules = UclidMain.compile(List(new File("test/test-modules-4.ucl")), lang.Identifier("main"))
      assert (false)
    } catch {
      case p : Utils.ParserErrorList =>
        assert (p.errors.size == 2)
        assert (p.errors.exists(p => p._1.contains("Primed assignments are not allowed in procedural code")))
        assert (p.errors.exists(p => p._1.contains("Parallel construct next cannot be used in procedural code")))
    }
  }
  "test-primed-variables-2.ucl" should "not parse successfully." in {
    try {
      val fileModules = UclidMain.compile(List(new File("test/test-primed-variables-2.ucl")), lang.Identifier("main"))
      assert (false)
    } catch {
      case p : Utils.ParserErrorList =>
        assert (p.errors.size == 1)
        assert (p.errors.exists(p => p._1.contains("Primed variables can't be referenced inside procedures")))
    }
  }
  "test-forloop-error-1.ucl" should "not parse successfully." in {
    try {
      val fileModules = UclidMain.compile(List(new File("test/test-forloop-error-1.ucl")), lang.Identifier("main"))
      assert (false)
    } catch {
      case p : Utils.ParserErrorList =>
        assert (p.errors.size == 1)
        assert (p.errors.exists(p => p._1.contains("Invalid for loop range")))
    }
  }
  "test-string-0.ucl" should "not parse successfully." in {
    try {
      val fileModules = UclidMain.compile(List(new File("test/test-string-0.ucl")), lang.Identifier("main"))
      assert (false)
    } catch {
      case p : Utils.ParserErrorList =>
        assert (p.errors.size == 1)
        assert (p.errors.exists(p => p._1.contains("expected type 'integer' but received type 'string'")))
    }
  }
  "test-string-1.ucl" should "not parse successfully." in {
    try {
      val fileModules = UclidMain.compile(List(new File("test/test-string-1.ucl")), lang.Identifier("main"))
      assert (false)
    } catch {
      case p : Utils.ParserError =>
        assert (p.msg.contains("'print' command expects a string literal as an argument"))
    }
  }
  "test-parser-nested-next-block.ucl" should "not parse successfully." in {
    try {
      val fileModules = UclidMain.compile(List(new File("test/test-parser-nested-next-block.ucl")), lang.Identifier("main"))
      assert (false)
    } catch {
      case p : Utils.ParserErrorList =>
        assert (p.errors(0)._1.contains("Nested block statements are not allowed in a sequential environment"))
    }
  }
  "test-string-2.ucl" should "parse successfully." in {
    UclidMain.enableStringOutput()
    UclidMain.clearStringOutput()
    val fileModules = UclidMain.compile(List(new File("test/test-string-2.ucl")), lang.Identifier("main"))
    val instantiatedModules = UclidMain.instantiateModules(fileModules, lang.Identifier("main"))
    val results = UclidMain.execute(instantiatedModules(0), UclidMain.Config())
    val stringOutput = UclidMain.stringOutput.toString().trim()
    assert (instantiatedModules.size == 1)
    assert (stringOutput == "hello, world!")
  }

  "test-hyperproperty-0.ucl" should "parse successfully." in {
    val fileModules = UclidMain.compile(List(new File("test/test-hyperproperty-0.ucl")), lang.Identifier("main"))
    val instantiatedModules = UclidMain.instantiateModules(fileModules, lang.Identifier("main"))
    assert (instantiatedModules.size == 1)
  }

  "test-hyperproperty-1.ucl" should "not parse successfully." in {
    try {
      val fileModules = UclidMain.compile(List(new File("test/test-hyperproperty-1.ucl")), lang.Identifier("main"))
      assert (false)
    } catch {
      case p : Utils.ParserErrorList =>
        assert (p.errors(0)._1.contains("Trace select can only be used in a module-level expression"))
<<<<<<< HEAD
=======
    }
  }

  "test-hyperproperty-2.ucl" should "not parse successfully." in {
    try {
      val fileModules = UclidMain.compile(List(new File("test/test-hyperproperty-2.ucl")), lang.Identifier("main"))
      assert (false)
    } catch {
      case p : Utils.ParserErrorList =>
        assert (p.errors(0)._1.contains("Trace select can only be used in a verification expression"))
    }
  }
  "test-hyperproperty-3.ucl" should "not parse successfully." in {
    try {
      val fileModules = UclidMain.compile(List(new File("test/test-hyperproperty-3.ucl")), lang.Identifier("main"))
      assert (false)
    } catch {
      case p : Utils.ParserErrorList =>
        assert (p.errors(0)._1.contains("Trace select can only be used in a verification expression"))
>>>>>>> b60ed85b
    }
  }
}<|MERGE_RESOLUTION|>--- conflicted
+++ resolved
@@ -465,8 +465,6 @@
     } catch {
       case p : Utils.ParserErrorList =>
         assert (p.errors(0)._1.contains("Trace select can only be used in a module-level expression"))
-<<<<<<< HEAD
-=======
     }
   }
 
@@ -486,7 +484,6 @@
     } catch {
       case p : Utils.ParserErrorList =>
         assert (p.errors(0)._1.contains("Trace select can only be used in a verification expression"))
->>>>>>> b60ed85b
     }
   }
 }